--- conflicted
+++ resolved
@@ -74,6 +74,7 @@
                 user_data: *mut c_void,
             ) -> c_int;
             pub fn PEM_write_bio_PKCS7(bp: *mut BIO, x: *const PKCS7) -> c_int;
+            pub fn PEM_write_bio_EC_PUBKEY(bp: *mut BIO, ec: *const EC_KEY) -> c_int;
         }
     } else {
         extern "C" {
@@ -128,6 +129,7 @@
                 user_data: *mut c_void,
             ) -> c_int;
             pub fn PEM_write_bio_PKCS7(bp: *mut BIO, x: *mut PKCS7) -> c_int;
+            pub fn PEM_write_bio_EC_PUBKEY(bp: *mut BIO, ec: *mut EC_KEY) -> c_int;
         }
     }
 }
@@ -176,25 +178,12 @@
         callback: pem_password_cb,
         user_data: *mut c_void,
     ) -> *mut EC_KEY;
-<<<<<<< HEAD
-=======
-    pub fn PEM_write_bio_ECPrivateKey(
-        bio: *mut BIO,
-        key: *mut EC_KEY,
-        cipher: *const EVP_CIPHER,
-        kstr: *mut c_uchar,
-        klen: c_int,
-        callback: pem_password_cb,
-        user_data: *mut c_void,
-    ) -> c_int;
     pub fn PEM_read_bio_EC_PUBKEY(
         bp: *mut BIO,
         ec: *mut *mut EC_KEY,
         callback: pem_password_cb,
         user_data: *mut c_void,
     ) -> *mut EC_KEY;
-    pub fn PEM_write_bio_EC_PUBKEY(bp: *mut BIO, ec: *mut EC_KEY) -> c_int;
->>>>>>> 94e70e09
     pub fn PEM_read_bio_DHparams(
         bio: *mut BIO,
         out: *mut *mut DH,
