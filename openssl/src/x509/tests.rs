use crate::asn1::Asn1Time;
use crate::bn::{BigNum, MsbOption};
use crate::hash::MessageDigest;
use crate::nid::Nid;
use crate::pkey::{PKey, Private};
use crate::rsa::Rsa;
use crate::stack::Stack;
use crate::x509::extension::{
    AuthorityKeyIdentifier, BasicConstraints, ExtendedKeyUsage, KeyUsage, SubjectAlternativeName,
    SubjectKeyIdentifier,
};
use crate::x509::store::X509StoreBuilder;
#[cfg(any(ossl102, libressl261))]
use crate::x509::verify::X509VerifyFlags;
#[cfg(ossl110)]
use crate::x509::X509Builder;
use crate::x509::{
    CrlStatus, X509Crl, X509Name, X509Req, X509StoreContext, X509VerifyResult, X509,
};
use hex::{self, FromHex};

fn pkey() -> PKey<Private> {
    let rsa = Rsa::generate(2048).unwrap();
    PKey::from_rsa(rsa).unwrap()
}

#[test]
fn test_cert_loading() {
    let cert = include_bytes!("../../test/cert.pem");
    let cert = X509::from_pem(cert).unwrap();
    let fingerprint = cert.digest(MessageDigest::sha1()).unwrap();

    let hash_str = "59172d9313e84459bcff27f967e79e6e9217e584";
    let hash_vec = Vec::from_hex(hash_str).unwrap();

    assert_eq!(hash_vec, &*fingerprint);
}

#[test]
fn test_debug() {
    let cert = include_bytes!("../../test/cert.pem");
    let cert = X509::from_pem(cert).unwrap();
    let debugged = format!("{:#?}", cert);
    assert!(debugged.contains(r#"serial_number: "8771F7BDEE982FA5""#));
    assert!(debugged.contains(r#"signature_algorithm: sha256WithRSAEncryption"#));
    assert!(debugged.contains(r#"countryName = "AU""#));
    assert!(debugged.contains(r#"stateOrProvinceName = "Some-State""#));
    assert!(debugged.contains(r#"not_before: Aug 14 17:00:03 2016 GMT"#));
    assert!(debugged.contains(r#"not_after: Aug 12 17:00:03 2026 GMT"#));
}

#[test]
fn test_cert_issue_validity() {
    let cert = include_bytes!("../../test/cert.pem");
    let cert = X509::from_pem(cert).unwrap();
    let not_before = cert.not_before().to_string();
    let not_after = cert.not_after().to_string();

    assert_eq!(not_before, "Aug 14 17:00:03 2016 GMT");
    assert_eq!(not_after, "Aug 12 17:00:03 2026 GMT");
}

#[test]
fn test_save_der() {
    let cert = include_bytes!("../../test/cert.pem");
    let cert = X509::from_pem(cert).unwrap();

    let der = cert.to_der().unwrap();
    assert!(!der.is_empty());
}

#[test]
fn test_subject_read_cn() {
    let cert = include_bytes!("../../test/cert.pem");
    let cert = X509::from_pem(cert).unwrap();
    let subject = cert.subject_name();
    let cn = subject.entries_by_nid(Nid::COMMONNAME).next().unwrap();
    assert_eq!(cn.data().as_slice(), b"foobar.com")
}

#[test]
fn test_nid_values() {
    let cert = include_bytes!("../../test/nid_test_cert.pem");
    let cert = X509::from_pem(cert).unwrap();
    let subject = cert.subject_name();

    let cn = subject.entries_by_nid(Nid::COMMONNAME).next().unwrap();
    assert_eq!(cn.data().as_slice(), b"example.com");

    let email = subject
        .entries_by_nid(Nid::PKCS9_EMAILADDRESS)
        .next()
        .unwrap();
    assert_eq!(email.data().as_slice(), b"test@example.com");

    let friendly = subject.entries_by_nid(Nid::FRIENDLYNAME).next().unwrap();
    assert_eq!(&**friendly.data().as_utf8().unwrap(), "Example");
}

#[test]
fn test_nameref_iterator() {
    let cert = include_bytes!("../../test/nid_test_cert.pem");
    let cert = X509::from_pem(cert).unwrap();
    let subject = cert.subject_name();
    let mut all_entries = subject.entries();

    let email = all_entries.next().unwrap();
    assert_eq!(
        email.object().nid().as_raw(),
        Nid::PKCS9_EMAILADDRESS.as_raw()
    );
    assert_eq!(email.data().as_slice(), b"test@example.com");

    let cn = all_entries.next().unwrap();
    assert_eq!(cn.object().nid().as_raw(), Nid::COMMONNAME.as_raw());
    assert_eq!(cn.data().as_slice(), b"example.com");

    let friendly = all_entries.next().unwrap();
    assert_eq!(friendly.object().nid().as_raw(), Nid::FRIENDLYNAME.as_raw());
    assert_eq!(&**friendly.data().as_utf8().unwrap(), "Example");

    if all_entries.next().is_some() {
        panic!();
    }
}

#[test]
fn test_nid_uid_value() {
    let cert = include_bytes!("../../test/nid_uid_test_cert.pem");
    let cert = X509::from_pem(cert).unwrap();
    let subject = cert.subject_name();

    let cn = subject.entries_by_nid(Nid::USERID).next().unwrap();
    assert_eq!(cn.data().as_slice(), b"this is the userId");
}

#[test]
fn test_subject_alt_name() {
    let cert = include_bytes!("../../test/alt_name_cert.pem");
    let cert = X509::from_pem(cert).unwrap();

    let subject_alt_names = cert.subject_alt_names().unwrap();
    assert_eq!(5, subject_alt_names.len());
    assert_eq!(Some("example.com"), subject_alt_names[0].dnsname());
    assert_eq!(subject_alt_names[1].ipaddress(), Some(&[127, 0, 0, 1][..]));
    assert_eq!(
        subject_alt_names[2].ipaddress(),
        Some(&b"\0\0\0\0\0\0\0\0\0\0\0\0\0\0\0\x01"[..])
    );
    assert_eq!(Some("test@example.com"), subject_alt_names[3].email());
    assert_eq!(Some("http://www.example.com"), subject_alt_names[4].uri());
}

#[test]
fn test_subject_alt_name_iter() {
    let cert = include_bytes!("../../test/alt_name_cert.pem");
    let cert = X509::from_pem(cert).unwrap();

    let subject_alt_names = cert.subject_alt_names().unwrap();
    let mut subject_alt_names_iter = subject_alt_names.iter();
    assert_eq!(
        subject_alt_names_iter.next().unwrap().dnsname(),
        Some("example.com")
    );
    assert_eq!(
        subject_alt_names_iter.next().unwrap().ipaddress(),
        Some(&[127, 0, 0, 1][..])
    );
    assert_eq!(
        subject_alt_names_iter.next().unwrap().ipaddress(),
        Some(&b"\0\0\0\0\0\0\0\0\0\0\0\0\0\0\0\x01"[..])
    );
    assert_eq!(
        subject_alt_names_iter.next().unwrap().email(),
        Some("test@example.com")
    );
    assert_eq!(
        subject_alt_names_iter.next().unwrap().uri(),
        Some("http://www.example.com")
    );
    assert!(subject_alt_names_iter.next().is_none());
}

#[test]
fn test_aia_ca_issuer() {
    // With AIA
    let cert = include_bytes!("../../test/aia_test_cert.pem");
    let cert = X509::from_pem(cert).unwrap();
    let authority_info = cert.authority_info().unwrap();
    assert_eq!(authority_info.len(), 1);
    assert_eq!(authority_info[0].method().to_string(), "CA Issuers");
    assert_eq!(
        authority_info[0].location().uri(),
        Some("http://www.example.com/cert.pem")
    );
    // Without AIA
    let cert = include_bytes!("../../test/cert.pem");
    let cert = X509::from_pem(cert).unwrap();
    assert!(cert.authority_info().is_none());
}

#[test]
fn x509_builder() {
    let pkey = pkey();

    let mut name = X509Name::builder().unwrap();
    name.append_entry_by_nid(Nid::COMMONNAME, "foobar.com")
        .unwrap();
    let name = name.build();

    let mut builder = X509::builder().unwrap();
    builder.set_version(2).unwrap();
    builder.set_subject_name(&name).unwrap();
    builder.set_issuer_name(&name).unwrap();
    builder
        .set_not_before(&Asn1Time::days_from_now(0).unwrap())
        .unwrap();
    builder
        .set_not_after(&Asn1Time::days_from_now(365).unwrap())
        .unwrap();
    builder.set_pubkey(&pkey).unwrap();

    let mut serial = BigNum::new().unwrap();
    serial.rand(128, MsbOption::MAYBE_ZERO, false).unwrap();
    builder
        .set_serial_number(&serial.to_asn1_integer().unwrap())
        .unwrap();

    let basic_constraints = BasicConstraints::new().critical().ca().build().unwrap();
    builder.append_extension(basic_constraints).unwrap();
    let key_usage = KeyUsage::new()
        .digital_signature()
        .key_encipherment()
        .build()
        .unwrap();
    builder.append_extension(key_usage).unwrap();
    let ext_key_usage = ExtendedKeyUsage::new()
        .client_auth()
        .server_auth()
        .other("2.999.1")
        .build()
        .unwrap();
    builder.append_extension(ext_key_usage).unwrap();
    let subject_key_identifier = SubjectKeyIdentifier::new()
        .build(&builder.x509v3_context(None, None))
        .unwrap();
    builder.append_extension(subject_key_identifier).unwrap();
    let authority_key_identifier = AuthorityKeyIdentifier::new()
        .keyid(true)
        .build(&builder.x509v3_context(None, None))
        .unwrap();
    builder.append_extension(authority_key_identifier).unwrap();
    let subject_alternative_name = SubjectAlternativeName::new()
        .dns("example.com")
        .build(&builder.x509v3_context(None, None))
        .unwrap();
    builder.append_extension(subject_alternative_name).unwrap();

    builder.sign(&pkey, MessageDigest::sha256()).unwrap();

    let x509 = builder.build();

    assert!(pkey.public_eq(&x509.public_key().unwrap()));
    assert!(x509.verify(&pkey).unwrap());

    let cn = x509
        .subject_name()
        .entries_by_nid(Nid::COMMONNAME)
        .next()
        .unwrap();
    assert_eq!(cn.data().as_slice(), b"foobar.com");
    assert_eq!(serial, x509.serial_number().to_bn().unwrap());
}

#[test]
fn x509_req_builder() {
    let pkey = pkey();

    let mut name = X509Name::builder().unwrap();
    name.append_entry_by_nid(Nid::COMMONNAME, "foobar.com")
        .unwrap();
    let name = name.build();

    let mut builder = X509Req::builder().unwrap();
    builder.set_version(2).unwrap();
    builder.set_subject_name(&name).unwrap();
    builder.set_pubkey(&pkey).unwrap();

    let mut extensions = Stack::new().unwrap();
    let key_usage = KeyUsage::new()
        .digital_signature()
        .key_encipherment()
        .build()
        .unwrap();
    extensions.push(key_usage).unwrap();
    let subject_alternative_name = SubjectAlternativeName::new()
        .dns("example.com")
        .build(&builder.x509v3_context(None))
        .unwrap();
    extensions.push(subject_alternative_name).unwrap();
    builder.add_extensions(&extensions).unwrap();

    builder.sign(&pkey, MessageDigest::sha256()).unwrap();

    let req = builder.build();
    assert!(req.public_key().unwrap().public_eq(&pkey));
    assert_eq!(req.extensions().unwrap().len(), extensions.len());
    assert!(req.verify(&pkey).unwrap());
}

#[test]
fn test_stack_from_pem() {
    let certs = include_bytes!("../../test/certs.pem");
    let certs = X509::stack_from_pem(certs).unwrap();

    assert_eq!(certs.len(), 2);
    assert_eq!(
        hex::encode(certs[0].digest(MessageDigest::sha1()).unwrap()),
        "59172d9313e84459bcff27f967e79e6e9217e584"
    );
    assert_eq!(
        hex::encode(certs[1].digest(MessageDigest::sha1()).unwrap()),
        "c0cbdf7cdd03c9773e5468e1f6d2da7d5cbb1875"
    );
}

#[test]
fn issued() {
    let cert = include_bytes!("../../test/cert.pem");
    let cert = X509::from_pem(cert).unwrap();
    let ca = include_bytes!("../../test/root-ca.pem");
    let ca = X509::from_pem(ca).unwrap();

    assert_eq!(ca.issued(&cert), X509VerifyResult::OK);
    assert_ne!(cert.issued(&cert), X509VerifyResult::OK);
}

#[test]
fn signature() {
    let cert = include_bytes!("../../test/cert.pem");
    let cert = X509::from_pem(cert).unwrap();
    let signature = cert.signature();
    assert_eq!(
        hex::encode(signature.as_slice()),
        "4af607b889790b43470442cfa551cdb8b6d0b0340d2958f76b9e3ef6ad4992230cead6842587f0ecad5\
         78e6e11a221521e940187e3d6652de14e84e82f6671f097cc47932e022add3c0cb54a26bf27fa84c107\
         4971caa6bee2e42d34a5b066c427f2d452038082b8073993399548088429de034fdd589dcfb0dd33be7\
         ebdfdf698a28d628a89568881d658151276bde333600969502c4e62e1d3470a683364dfb241f78d310a\
         89c119297df093eb36b7fd7540224f488806780305d1e79ffc938fe2275441726522ab36d88348e6c51\
         f13dcc46b5e1cdac23c974fd5ef86aa41e91c9311655090a52333bc79687c748d833595d4c5f987508f\
         e121997410d37c"
    );
    let algorithm = cert.signature_algorithm();
    assert_eq!(algorithm.object().nid(), Nid::SHA256WITHRSAENCRYPTION);
    assert_eq!(algorithm.object().to_string(), "sha256WithRSAEncryption");
}

#[test]
#[allow(clippy::redundant_clone)]
fn clone_x509() {
    let cert = include_bytes!("../../test/cert.pem");
    let cert = X509::from_pem(cert).unwrap();
    drop(cert.clone());
}

#[test]
fn test_verify_cert() {
    let cert = include_bytes!("../../test/cert.pem");
    let cert = X509::from_pem(cert).unwrap();
    let ca = include_bytes!("../../test/root-ca.pem");
    let ca = X509::from_pem(ca).unwrap();
    let chain = Stack::new().unwrap();

    let mut store_bldr = X509StoreBuilder::new().unwrap();
    store_bldr.add_cert(ca).unwrap();
    let store = store_bldr.build();

    let mut context = X509StoreContext::new().unwrap();
    assert!(context
        .init(&store, &cert, &chain, |c| c.verify_cert())
        .unwrap());
    assert!(context
        .init(&store, &cert, &chain, |c| c.verify_cert())
        .unwrap());
}

#[test]
fn test_verify_fails() {
    let cert = include_bytes!("../../test/cert.pem");
    let cert = X509::from_pem(cert).unwrap();
    let ca = include_bytes!("../../test/alt_name_cert.pem");
    let ca = X509::from_pem(ca).unwrap();
    let chain = Stack::new().unwrap();

    let mut store_bldr = X509StoreBuilder::new().unwrap();
    store_bldr.add_cert(ca).unwrap();
    let store = store_bldr.build();

    let mut context = X509StoreContext::new().unwrap();
    assert!(!context
        .init(&store, &cert, &chain, |c| c.verify_cert())
        .unwrap());
}

#[test]
#[cfg(any(ossl102, libressl261))]
fn test_verify_fails_with_crl_flag_set_and_no_crl() {
    let cert = include_bytes!("../../test/cert.pem");
    let cert = X509::from_pem(cert).unwrap();
    let ca = include_bytes!("../../test/root-ca.pem");
    let ca = X509::from_pem(ca).unwrap();
    let chain = Stack::new().unwrap();

    let mut store_bldr = X509StoreBuilder::new().unwrap();
    store_bldr.add_cert(ca).unwrap();
    store_bldr.set_flags(X509VerifyFlags::CRL_CHECK).unwrap();
    let store = store_bldr.build();

    let mut context = X509StoreContext::new().unwrap();
    assert_eq!(
        context
            .init(&store, &cert, &chain, |c| {
                c.verify_cert()?;
                Ok(c.error())
            })
            .unwrap()
            .error_string(),
        "unable to get certificate CRL"
    )
}

#[cfg(ossl110)]
#[test]
fn x509_ref_version() {
    let mut builder = X509Builder::new().unwrap();
    let expected_version = 2;
    builder
        .set_version(expected_version)
        .expect("Failed to set certificate version");
    let cert = builder.build();
    let actual_version = cert.version();
    assert_eq!(
        expected_version, actual_version,
        "Obtained certificate version is incorrect",
    );
}

#[cfg(ossl110)]
#[test]
fn x509_ref_version_no_version_set() {
    let cert = X509Builder::new().unwrap().build();
    let actual_version = cert.version();
    assert_eq!(
        0, actual_version,
        "Default certificate version is incorrect",
    );
}

#[test]
<<<<<<< HEAD
fn test_load_crl() {
    let ca = include_bytes!("../../test/crl-ca.crt");
    let ca = X509::from_pem(ca).unwrap();

    let crl = include_bytes!("../../test/test.crl");
    let crl = X509Crl::from_der(crl).unwrap();
    assert!(crl.verify(&ca.public_key().unwrap()).unwrap());

    let cert = include_bytes!("../../test/subca.crt");
    let cert = X509::from_pem(cert).unwrap();

    let revoked = match crl.get_by_cert(&cert) {
        CrlStatus::Revoked(revoked) => revoked,
        _ => panic!("cert should be revoked"),
    };

    assert_eq!(
        revoked.serial_number().to_bn().unwrap(),
        cert.serial_number().to_bn().unwrap(),
        "revoked and cert serial numbers should match"
    );
=======
fn test_save_subject_der() {
    let cert = include_bytes!("../../test/cert.pem");
    let cert = X509::from_pem(cert).unwrap();

    let der = cert.subject_name().to_der().unwrap();
    println!("der: {:?}", der);
    assert!(!der.is_empty());
}

#[test]
fn test_load_subject_der() {
    // The subject from ../../test/cert.pem
    const SUBJECT_DER: &[u8] = &[
        48, 90, 49, 11, 48, 9, 6, 3, 85, 4, 6, 19, 2, 65, 85, 49, 19, 48, 17, 6, 3, 85, 4, 8, 12,
        10, 83, 111, 109, 101, 45, 83, 116, 97, 116, 101, 49, 33, 48, 31, 6, 3, 85, 4, 10, 12, 24,
        73, 110, 116, 101, 114, 110, 101, 116, 32, 87, 105, 100, 103, 105, 116, 115, 32, 80, 116,
        121, 32, 76, 116, 100, 49, 19, 48, 17, 6, 3, 85, 4, 3, 12, 10, 102, 111, 111, 98, 97, 114,
        46, 99, 111, 109,
    ];
    X509Name::from_der(SUBJECT_DER).unwrap();
>>>>>>> 2bd3f7df
}<|MERGE_RESOLUTION|>--- conflicted
+++ resolved
@@ -457,7 +457,6 @@
 }
 
 #[test]
-<<<<<<< HEAD
 fn test_load_crl() {
     let ca = include_bytes!("../../test/crl-ca.crt");
     let ca = X509::from_pem(ca).unwrap();
@@ -479,7 +478,9 @@
         cert.serial_number().to_bn().unwrap(),
         "revoked and cert serial numbers should match"
     );
-=======
+}
+
+#[test]
 fn test_save_subject_der() {
     let cert = include_bytes!("../../test/cert.pem");
     let cert = X509::from_pem(cert).unwrap();
@@ -500,5 +501,4 @@
         46, 99, 111, 109,
     ];
     X509Name::from_der(SUBJECT_DER).unwrap();
->>>>>>> 2bd3f7df
 }