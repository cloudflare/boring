--- conflicted
+++ resolved
@@ -80,12 +80,8 @@
 );
 
 impl BigNum {
-<<<<<<< HEAD
+    /// Creates a new `BigNum` with the value 0.
     pub fn new() -> Result<BigNum, ErrorStack> {
-=======
-    /// Creates a new `BigNum` with the value 0.
-    pub fn new() -> Result<BigNum, SslError> {
->>>>>>> df30e9e7
         unsafe {
             ffi::init();
 
@@ -94,24 +90,16 @@
         }
     }
 
-<<<<<<< HEAD
+    /// Creates a new `BigNum` with the given value.
     pub fn new_from(n: u64) -> Result<BigNum, ErrorStack> {
-=======
-    /// Creates a new `BigNum` with the given value.
-    pub fn new_from(n: u64) -> Result<BigNum, SslError> {
->>>>>>> df30e9e7
         BigNum::new().and_then(|v| unsafe {
             try_ssl!(ffi::BN_set_word(v.raw(), n as c_ulong));
             Ok(v)
         })
     }
 
-<<<<<<< HEAD
+    /// Creates a `BigNum` from a decimal string.
     pub fn from_dec_str(s: &str) -> Result<BigNum, ErrorStack> {
-=======
-    /// Creates a `BigNum` from a decimal string.
-    pub fn from_dec_str(s: &str) -> Result<BigNum, SslError> {
->>>>>>> df30e9e7
         BigNum::new().and_then(|v| unsafe {
             let c_str = CString::new(s.as_bytes()).unwrap();
             try_ssl!(ffi::BN_dec2bn(v.raw_ptr(), c_str.as_ptr() as *const _));
@@ -119,12 +107,8 @@
         })
     }
 
-<<<<<<< HEAD
+    /// Creates a `BigNum` from a hexadecimal string.
     pub fn from_hex_str(s: &str) -> Result<BigNum, ErrorStack> {
-=======
-    /// Creates a `BigNum` from a hexadecimal string.
-    pub fn from_hex_str(s: &str) -> Result<BigNum, SslError> {
->>>>>>> df30e9e7
         BigNum::new().and_then(|v| unsafe {
             let c_str = CString::new(s.as_bytes()).unwrap();
             try_ssl!(ffi::BN_hex2bn(v.raw_ptr(), c_str.as_ptr() as *const _));
@@ -144,28 +128,21 @@
         }
     }
 
-<<<<<<< HEAD
+    /// Creates a new `BigNum` from an unsigned, big-endian encoded number of arbitrary length.
+    ///
+    /// ```
+    /// # use openssl::bn::BigNum;
+    /// let bignum = BigNum::new_from_slice(&[0x12, 0x00, 0x34]).unwrap();
+    ///
+    /// assert_eq!(bignum, BigNum::new_from(0x120034).unwrap());
+    /// ```
     pub fn new_from_slice(n: &[u8]) -> Result<BigNum, ErrorStack> {
-=======
-    /// Creates a new `BigNum` from an unsigned, big-endian encoded number of arbitrary length.
-    ///
-    /// ```
-    /// # use openssl::bn::BigNum;
-    /// let bignum = BigNum::new_from_slice(&[0x12, 0x00, 0x34]).unwrap();
-    ///
-    /// assert_eq!(bignum, BigNum::new_from(0x120034).unwrap());
-    /// ```
-    pub fn new_from_slice(n: &[u8]) -> Result<BigNum, SslError> {
->>>>>>> df30e9e7
         BigNum::new().and_then(|v| unsafe {
             try_ssl_null!(ffi::BN_bin2bn(n.as_ptr(), n.len() as c_int, v.raw()));
             Ok(v)
         })
     }
 
-<<<<<<< HEAD
-    pub fn checked_sqr(&self) -> Result<BigNum, ErrorStack> {
-=======
     /// Returns the square of `self`.
     ///
     /// ```
@@ -176,8 +153,7 @@
     /// assert_eq!(n.checked_sqr().unwrap(), squared);
     /// assert_eq!(n * n, squared);
     /// ```
-    pub fn checked_sqr(&self) -> Result<BigNum, SslError> {
->>>>>>> df30e9e7
+    pub fn checked_sqr(&self) -> Result<BigNum, ErrorStack> {
         unsafe {
             with_bn_in_ctx!(r, ctx, {
                 ffi::BN_sqr(r.raw(), self.raw(), ctx) == 1
@@ -185,12 +161,8 @@
         }
     }
 
-<<<<<<< HEAD
+    /// Returns the unsigned remainder of the division `self / n`.
     pub fn checked_nnmod(&self, n: &BigNum) -> Result<BigNum, ErrorStack> {
-=======
-    /// Returns the unsigned remainder of the division `self / n`.
-    pub fn checked_nnmod(&self, n: &BigNum) -> Result<BigNum, SslError> {
->>>>>>> df30e9e7
         unsafe {
             with_bn_in_ctx!(r, ctx, {
                 ffi::BN_nnmod(r.raw(), self.raw(), n.raw(), ctx) == 1
@@ -198,9 +170,6 @@
         }
     }
 
-<<<<<<< HEAD
-    pub fn checked_mod_add(&self, a: &BigNum, n: &BigNum) -> Result<BigNum, ErrorStack> {
-=======
     /// Equivalent to `(self + a) mod n`.
     ///
     /// ```
@@ -212,8 +181,7 @@
     ///
     /// assert_eq!(s.checked_mod_add(a, n).unwrap(), result);
     /// ```
-    pub fn checked_mod_add(&self, a: &BigNum, n: &BigNum) -> Result<BigNum, SslError> {
->>>>>>> df30e9e7
+    pub fn checked_mod_add(&self, a: &BigNum, n: &BigNum) -> Result<BigNum, ErrorStack> {
         unsafe {
             with_bn_in_ctx!(r, ctx, {
                 ffi::BN_mod_add(r.raw(), self.raw(), a.raw(), n.raw(), ctx) == 1
@@ -221,12 +189,8 @@
         }
     }
 
-<<<<<<< HEAD
+    /// Equivalent to `(self - a) mod n`.
     pub fn checked_mod_sub(&self, a: &BigNum, n: &BigNum) -> Result<BigNum, ErrorStack> {
-=======
-    /// Equivalent to `(self - a) mod n`.
-    pub fn checked_mod_sub(&self, a: &BigNum, n: &BigNum) -> Result<BigNum, SslError> {
->>>>>>> df30e9e7
         unsafe {
             with_bn_in_ctx!(r, ctx, {
                 ffi::BN_mod_sub(r.raw(), self.raw(), a.raw(), n.raw(), ctx) == 1
@@ -234,12 +198,8 @@
         }
     }
 
-<<<<<<< HEAD
+    /// Equivalent to `(self * a) mod n`.
     pub fn checked_mod_mul(&self, a: &BigNum, n: &BigNum) -> Result<BigNum, ErrorStack> {
-=======
-    /// Equivalent to `(self * a) mod n`.
-    pub fn checked_mod_mul(&self, a: &BigNum, n: &BigNum) -> Result<BigNum, SslError> {
->>>>>>> df30e9e7
         unsafe {
             with_bn_in_ctx!(r, ctx, {
                 ffi::BN_mod_mul(r.raw(), self.raw(), a.raw(), n.raw(), ctx) == 1
@@ -247,12 +207,8 @@
         }
     }
 
-<<<<<<< HEAD
+    /// Equivalent to `self² mod n`.
     pub fn checked_mod_sqr(&self, n: &BigNum) -> Result<BigNum, ErrorStack> {
-=======
-    /// Equivalent to `self² mod n`.
-    pub fn checked_mod_sqr(&self, n: &BigNum) -> Result<BigNum, SslError> {
->>>>>>> df30e9e7
         unsafe {
             with_bn_in_ctx!(r, ctx, {
                 ffi::BN_mod_sqr(r.raw(), self.raw(), n.raw(), ctx) == 1
@@ -260,12 +216,8 @@
         }
     }
 
-<<<<<<< HEAD
+    /// Raises `self` to the `p`th power.
     pub fn checked_exp(&self, p: &BigNum) -> Result<BigNum, ErrorStack> {
-=======
-    /// Raises `self` to the `p`th power.
-    pub fn checked_exp(&self, p: &BigNum) -> Result<BigNum, SslError> {
->>>>>>> df30e9e7
         unsafe {
             with_bn_in_ctx!(r, ctx, {
                 ffi::BN_exp(r.raw(), self.raw(), p.raw(), ctx) == 1
@@ -273,12 +225,8 @@
         }
     }
 
-<<<<<<< HEAD
+    /// Equivalent to `self.checked_exp(p) mod n`.
     pub fn checked_mod_exp(&self, p: &BigNum, n: &BigNum) -> Result<BigNum, ErrorStack> {
-=======
-    /// Equivalent to `self.checked_exp(p) mod n`.
-    pub fn checked_mod_exp(&self, p: &BigNum, n: &BigNum) -> Result<BigNum, SslError> {
->>>>>>> df30e9e7
         unsafe {
             with_bn_in_ctx!(r, ctx, {
                 ffi::BN_mod_exp(r.raw(), self.raw(), p.raw(), n.raw(), ctx) == 1
@@ -286,13 +234,9 @@
         }
     }
 
-<<<<<<< HEAD
-    pub fn checked_mod_inv(&self, n: &BigNum) -> Result<BigNum, ErrorStack> {
-=======
     /// Calculates the modular multiplicative inverse of `self` modulo `n`, that is, an integer `r`
     /// such that `(self * r) % n == 1`.
-    pub fn checked_mod_inv(&self, n: &BigNum) -> Result<BigNum, SslError> {
->>>>>>> df30e9e7
+    pub fn checked_mod_inv(&self, n: &BigNum) -> Result<BigNum, ErrorStack> {
         unsafe {
             with_bn_in_ctx!(r, ctx, {
                 !ffi::BN_mod_inverse(r.raw(), self.raw(), n.raw(), ctx).is_null()
@@ -300,12 +244,8 @@
         }
     }
 
-<<<<<<< HEAD
+    /// Add an `unsigned long` to `self`. This is more efficient than adding a `BigNum`.
     pub fn add_word(&mut self, w: c_ulong) -> Result<(), ErrorStack> {
-=======
-    /// Add an `unsigned long` to `self`. This is more efficient than adding a `BigNum`.
-    pub fn add_word(&mut self, w: c_ulong) -> Result<(), SslError> {
->>>>>>> df30e9e7
         unsafe {
             if ffi::BN_add_word(self.raw(), w) == 1 {
                 Ok(())
@@ -357,12 +297,8 @@
         }
     }
 
-<<<<<<< HEAD
+    /// Computes the greatest common denominator of `self` and `a`.
     pub fn checked_gcd(&self, a: &BigNum) -> Result<BigNum, ErrorStack> {
-=======
-    /// Computes the greatest common denominator of `self` and `a`.
-    pub fn checked_gcd(&self, a: &BigNum) -> Result<BigNum, SslError> {
->>>>>>> df30e9e7
         unsafe {
             with_bn_in_ctx!(r, ctx, {
                 ffi::BN_gcd(r.raw(), self.raw(), a.raw(), ctx) == 1
@@ -398,18 +334,14 @@
         }
     }
 
-<<<<<<< HEAD
+    /// Checks whether `self` is prime.
+    ///
+    /// Performs a Miller-Rabin probabilistic primality test with `checks` iterations.
+    ///
+    /// # Return Value
+    ///
+    /// Returns `true` if `self` is prime with an error probability of less than `0.25 ^ checks`.
     pub fn is_prime(&self, checks: i32) -> Result<bool, ErrorStack> {
-=======
-    /// Checks whether `self` is prime.
-    ///
-    /// Performs a Miller-Rabin probabilistic primality test with `checks` iterations.
-    ///
-    /// # Return Value
-    ///
-    /// Returns `true` if `self` is prime with an error probability of less than `0.25 ^ checks`.
-    pub fn is_prime(&self, checks: i32) -> Result<bool, SslError> {
->>>>>>> df30e9e7
         unsafe {
             with_ctx!(ctx, {
                 Ok(ffi::BN_is_prime_ex(self.raw(), checks as c_int, ctx, ptr::null()) == 1)
@@ -417,9 +349,6 @@
         }
     }
 
-<<<<<<< HEAD
-    pub fn is_prime_fast(&self, checks: i32, do_trial_division: bool) -> Result<bool, ErrorStack> {
-=======
     /// Checks whether `self` is prime with optional trial division.
     ///
     /// If `do_trial_division` is `true`, first performs trial division by a number of small primes.
@@ -429,8 +358,7 @@
     /// # Return Value
     ///
     /// Returns `true` if `self` is prime with an error probability of less than `0.25 ^ checks`.
-    pub fn is_prime_fast(&self, checks: i32, do_trial_division: bool) -> Result<bool, SslError> {
->>>>>>> df30e9e7
+    pub fn is_prime_fast(&self, checks: i32, do_trial_division: bool) -> Result<bool, ErrorStack> {
         unsafe {
             with_ctx!(ctx, {
                 Ok(ffi::BN_is_prime_fasttest_ex(self.raw(),
@@ -442,9 +370,6 @@
         }
     }
 
-<<<<<<< HEAD
-    pub fn checked_new_random(bits: i32, prop: RNGProperty, odd: bool) -> Result<BigNum, ErrorStack> {
-=======
     /// Generates a cryptographically strong pseudo-random `BigNum`.
     ///
     /// # Parameters
@@ -452,8 +377,7 @@
     /// * `bits`: Length of the number in bits.
     /// * `prop`: The desired properties of the number.
     /// * `odd`: If `true`, the generated number will be odd.
-    pub fn checked_new_random(bits: i32, prop: RNGProperty, odd: bool) -> Result<BigNum, SslError> {
->>>>>>> df30e9e7
+    pub fn checked_new_random(bits: i32, prop: RNGProperty, odd: bool) -> Result<BigNum, ErrorStack> {
         unsafe {
             with_bn_in_ctx!(r, ctx, {
                 ffi::BN_rand(r.raw(), bits as c_int, prop as c_int, odd as c_int) == 1
@@ -473,13 +397,9 @@
         }
     }
 
-<<<<<<< HEAD
-    pub fn checked_rand_in_range(&self) -> Result<BigNum, ErrorStack> {
-=======
     /// Generates a cryptographically strong pseudo-random `BigNum` `r` in the range
     /// `0 <= r < self`.
-    pub fn checked_rand_in_range(&self) -> Result<BigNum, SslError> {
->>>>>>> df30e9e7
+    pub fn checked_rand_in_range(&self) -> Result<BigNum, ErrorStack> {
         unsafe {
             with_bn_in_ctx!(r, ctx, {
                 ffi::BN_rand_range(r.raw(), self.raw()) == 1
@@ -487,12 +407,8 @@
         }
     }
 
-<<<<<<< HEAD
+    /// The cryptographically weak counterpart to `checked_rand_in_range`.
     pub fn checked_pseudo_rand_in_range(&self) -> Result<BigNum, ErrorStack> {
-=======
-    /// The cryptographically weak counterpart to `checked_rand_in_range`.
-    pub fn checked_pseudo_rand_in_range(&self) -> Result<BigNum, SslError> {
->>>>>>> df30e9e7
         unsafe {
             with_bn_in_ctx!(r, ctx, {
                 ffi::BN_pseudo_rand_range(r.raw(), self.raw()) == 1
@@ -500,14 +416,10 @@
         }
     }
 
-<<<<<<< HEAD
+    /// Sets bit `n`. Equivalent to `self |= (1 << n)`.
+    ///
+    /// When setting a bit outside of `self`, it is expanded.
     pub fn set_bit(&mut self, n: i32) -> Result<(), ErrorStack> {
-=======
-    /// Sets bit `n`. Equivalent to `self |= (1 << n)`.
-    ///
-    /// When setting a bit outside of `self`, it is expanded.
-    pub fn set_bit(&mut self, n: i32) -> Result<(), SslError> {
->>>>>>> df30e9e7
         unsafe {
             if ffi::BN_set_bit(self.raw(), n as c_int) == 1 {
                 Ok(())
@@ -517,14 +429,10 @@
         }
     }
 
-<<<<<<< HEAD
+    /// Clears bit `n`, setting it to 0. Equivalent to `self &= ~(1 << n)`.
+    ///
+    /// When clearing a bit outside of `self`, an error is returned.
     pub fn clear_bit(&mut self, n: i32) -> Result<(), ErrorStack> {
-=======
-    /// Clears bit `n`, setting it to 0. Equivalent to `self &= ~(1 << n)`.
-    ///
-    /// When clearing a bit outside of `self`, an error is returned.
-    pub fn clear_bit(&mut self, n: i32) -> Result<(), SslError> {
->>>>>>> df30e9e7
         unsafe {
             if ffi::BN_clear_bit(self.raw(), n as c_int) == 1 {
                 Ok(())
@@ -539,14 +447,10 @@
         unsafe { ffi::BN_is_bit_set(self.raw(), n as c_int) == 1 }
     }
 
-<<<<<<< HEAD
+    /// Truncates `self` to the lowest `n` bits.
+    ///
+    /// An error occurs if `self` is already shorter than `n` bits.
     pub fn mask_bits(&mut self, n: i32) -> Result<(), ErrorStack> {
-=======
-    /// Truncates `self` to the lowest `n` bits.
-    ///
-    /// An error occurs if `self` is already shorter than `n` bits.
-    pub fn mask_bits(&mut self, n: i32) -> Result<(), SslError> {
->>>>>>> df30e9e7
         unsafe {
             if ffi::BN_mask_bits(self.raw(), n as c_int) == 1 {
                 Ok(())
@@ -556,9 +460,6 @@
         }
     }
 
-<<<<<<< HEAD
-    pub fn checked_shl1(&self) -> Result<BigNum, ErrorStack> {
-=======
     /// Returns `self`, shifted left by 1 bit. `self` may be negative.
     ///
     /// ```
@@ -577,8 +478,7 @@
     /// // (-8) << 1 == -16
     /// assert_eq!(s.checked_shl1().unwrap(), result);
     /// ```
-    pub fn checked_shl1(&self) -> Result<BigNum, SslError> {
->>>>>>> df30e9e7
+    pub fn checked_shl1(&self) -> Result<BigNum, ErrorStack> {
         unsafe {
             with_bn!(r, {
                 ffi::BN_lshift1(r.raw(), self.raw()) == 1
@@ -586,12 +486,8 @@
         }
     }
 
-<<<<<<< HEAD
+    /// Returns `self`, shifted right by 1 bit. `self` may be negative.
     pub fn checked_shr1(&self) -> Result<BigNum, ErrorStack> {
-=======
-    /// Returns `self`, shifted right by 1 bit. `self` may be negative.
-    pub fn checked_shr1(&self) -> Result<BigNum, SslError> {
->>>>>>> df30e9e7
         unsafe {
             with_bn!(r, {
                 ffi::BN_rshift1(r.raw(), self.raw()) == 1
