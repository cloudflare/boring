[workspace]
members = [
    "boring",
    "boring-sys",
    "tokio-boring",
    "hyper-boring"
]
resolver = "2"

[workspace.package]
version = "4.0.0"
repository = "https://github.com/cloudflare/boring"
edition = "2021"

[workspace.metadata.release]
pre-release-commit-message = "Release {{version}}"
shared-version = true
tag-prefix = ""
publish = false

[workspace.dependencies]
<<<<<<< HEAD
boring-sys = { version = "3", path = "./boring-sys", default-features = false }
boring = { version = "3", path = "./boring" }
tokio-boring = { version = "3", path = "./tokio-boring" }
=======
boring-sys = { version = "4.0.0", path = "./boring-sys" }
boring = { version = "4.0.0", path = "./boring" }
tokio-boring = { version = "4.0.0", path = "./tokio-boring" }
>>>>>>> cdb76dcb

bindgen = { version = "0.68.1", default-features = false, features = ["runtime"] }
cmake = "0.1.18"
fs_extra = "1.3.0"
fslock = "0.2"
bitflags = "2.4"
foreign-types = "0.5"
libc = "0.2"
hex = "0.4"
rusty-hook = "^0.11"
futures = "0.3"
tokio = "1"
anyhow = "1"
antidote = "1.0.0"
http = "0.2"
hyper = { version = "0.14", default-features = false }
linked_hash_set = "0.1"
once_cell = "1.0"
tower-layer = "0.3"<|MERGE_RESOLUTION|>--- conflicted
+++ resolved
@@ -19,15 +19,9 @@
 publish = false
 
 [workspace.dependencies]
-<<<<<<< HEAD
-boring-sys = { version = "3", path = "./boring-sys", default-features = false }
-boring = { version = "3", path = "./boring" }
-tokio-boring = { version = "3", path = "./tokio-boring" }
-=======
 boring-sys = { version = "4.0.0", path = "./boring-sys" }
 boring = { version = "4.0.0", path = "./boring" }
 tokio-boring = { version = "4.0.0", path = "./tokio-boring" }
->>>>>>> cdb76dcb
 
 bindgen = { version = "0.68.1", default-features = false, features = ["runtime"] }
 cmake = "0.1.18"
