use std::env;
use std::ffi::OsString;
use std::path::PathBuf;

pub(crate) struct Config {
    pub(crate) manifest_dir: PathBuf,
    pub(crate) out_dir: PathBuf,
    pub(crate) is_bazel: bool,
    pub(crate) host: String,
    pub(crate) target: String,
    pub(crate) target_arch: String,
    pub(crate) target_os: String,
    pub(crate) features: Features,
    pub(crate) env: Env,
}

pub(crate) struct Features {
    pub(crate) fips: bool,
    pub(crate) fips_link_precompiled: bool,
    pub(crate) pq_experimental: bool,
    pub(crate) rpk: bool,
<<<<<<< HEAD
    pub(crate) ssl: bool,
=======
    pub(crate) underscore_wildcards: bool,
>>>>>>> b8044706
}

pub(crate) struct Env {
    pub(crate) path: Option<PathBuf>,
    pub(crate) include_path: Option<PathBuf>,
    pub(crate) source_path: Option<PathBuf>,
    pub(crate) precompiled_bcm_o: Option<PathBuf>,
    pub(crate) assume_patched: bool,
    pub(crate) sysroot: Option<PathBuf>,
    pub(crate) compiler_external_toolchain: Option<PathBuf>,
    pub(crate) debug: Option<OsString>,
    pub(crate) opt_level: Option<OsString>,
    pub(crate) android_ndk_home: Option<PathBuf>,
    pub(crate) cmake_toolchain_file: Option<PathBuf>,
}

impl Config {
    pub(crate) fn from_env() -> Self {
        let manifest_dir = env::var_os("CARGO_MANIFEST_DIR").unwrap().into();
        let out_dir = env::var_os("OUT_DIR").unwrap().into();
        let host = env::var("HOST").unwrap();
        let target = env::var("TARGET").unwrap();
        let target_arch = env::var("CARGO_CFG_TARGET_ARCH").unwrap();
        let target_os = env::var("CARGO_CFG_TARGET_OS").unwrap();

        let features = Features::from_env();
        let env = Env::from_env(
            &host,
            &target,
            features.fips || features.fips_link_precompiled,
        );

        let mut is_bazel = false;
        if let Some(src_path) = &env.source_path {
            is_bazel = src_path.join("src").exists();
        }

        let config = Self {
            manifest_dir,
            out_dir,
            is_bazel,
            host,
            target,
            target_arch,
            target_os,
            features,
            env,
        };

        config.check_feature_compatibility();

        config
    }

    fn check_feature_compatibility(&self) {
        if self.features.fips && self.features.rpk {
            panic!("`fips` and `rpk` features are mutually exclusive");
        }

        let is_precompiled_native_lib = self.env.path.is_some();
        let is_external_native_lib_source =
            !is_precompiled_native_lib && self.env.source_path.is_none();

        if self.env.assume_patched && is_external_native_lib_source {
            panic!(
                "`BORING_BSSL_{{,_FIPS}}_ASSUME_PATCHED` env variable is supposed to be used with\
                `BORING_BSSL{{,_FIPS}}_PATH` or `BORING_BSSL{{,_FIPS}}_SOURCE_PATH` env variables"
            );
        }

        let features_with_patches_enabled = self.features.rpk
            || self.features.pq_experimental
            || self.features.underscore_wildcards;

        let patches_required = features_with_patches_enabled && !self.env.assume_patched;
        let build_from_sources_required = self.features.fips_link_precompiled || patches_required;

        if is_precompiled_native_lib && build_from_sources_required {
            panic!("precompiled BoringSSL was provided, so FIPS configuration or optional patches can't be applied");
        }
    }
}

impl Features {
    fn from_env() -> Self {
        let fips = env::var_os("CARGO_FEATURE_FIPS").is_some();
        let fips_link_precompiled = env::var_os("CARGO_FEATURE_FIPS_LINK_PRECOMPILED").is_some();
        let pq_experimental = env::var_os("CARGO_FEATURE_PQ_EXPERIMENTAL").is_some();
        let rpk = env::var_os("CARGO_FEATURE_RPK").is_some();
<<<<<<< HEAD
        let ssl = env::var_os("CARGO_FEATURE_SSL").is_some();
=======
        let underscore_wildcards = env::var_os("CARGO_FEATURE_UNDERSCORE_WILDCARDS").is_some();
>>>>>>> b8044706

        Self {
            fips,
            fips_link_precompiled,
            pq_experimental,
            rpk,
<<<<<<< HEAD
            ssl,
=======
            underscore_wildcards,
>>>>>>> b8044706
        }
    }
}

impl Env {
    fn from_env(target: &str, host: &str, is_fips_like: bool) -> Self {
        const NORMAL_PREFIX: &str = "BORING_BSSL";
        const FIPS_PREFIX: &str = "BORING_BSSL_FIPS";

        let target_with_underscores = target.replace('-', "_");

        // Logic stolen from cmake-rs.
        let target_var = |name: &str| {
            let kind = if host == target { "HOST" } else { "TARGET" };

            var(&format!("{}_{}", name, target))
                .or_else(|| var(&format!("{}_{}", name, target_with_underscores)))
                .or_else(|| var(&format!("{}_{}", kind, name)))
                .or_else(|| var(name))
        };

        let boringssl_var = |name: &str| {
            // The passed name is the non-fips version of the environment variable,
            // to help look for them in the repository.
            assert!(name.starts_with(NORMAL_PREFIX));

            if is_fips_like {
                target_var(&name.replace(NORMAL_PREFIX, FIPS_PREFIX))
            } else {
                target_var(name)
            }
        };

        Self {
            path: boringssl_var("BORING_BSSL_PATH").map(PathBuf::from),
            include_path: boringssl_var("BORING_BSSL_INCLUDE_PATH").map(PathBuf::from),
            source_path: boringssl_var("BORING_BSSL_SOURCE_PATH").map(PathBuf::from),
            precompiled_bcm_o: boringssl_var("BORING_BSSL_PRECOMPILED_BCM_O").map(PathBuf::from),
            assume_patched: boringssl_var("BORING_BSSL_ASSUME_PATCHED")
                .is_some_and(|v| !v.is_empty()),
            sysroot: boringssl_var("BORING_BSSL_SYSROOT").map(PathBuf::from),
            compiler_external_toolchain: boringssl_var("BORING_BSSL_COMPILER_EXTERNAL_TOOLCHAIN")
                .map(PathBuf::from),
            debug: target_var("DEBUG"),
            opt_level: target_var("OPT_LEVEL"),
            android_ndk_home: target_var("ANDROID_NDK_HOME").map(Into::into),
            cmake_toolchain_file: target_var("CMAKE_TOOLCHAIN_FILE").map(Into::into),
        }
    }
}

fn var(name: &str) -> Option<OsString> {
    println!("cargo:rerun-if-env-changed={name}");

    env::var_os(name)
}<|MERGE_RESOLUTION|>--- conflicted
+++ resolved
@@ -19,11 +19,8 @@
     pub(crate) fips_link_precompiled: bool,
     pub(crate) pq_experimental: bool,
     pub(crate) rpk: bool,
-<<<<<<< HEAD
+    pub(crate) underscore_wildcards: bool,
     pub(crate) ssl: bool,
-=======
-    pub(crate) underscore_wildcards: bool,
->>>>>>> b8044706
 }
 
 pub(crate) struct Env {
@@ -113,22 +110,16 @@
         let fips_link_precompiled = env::var_os("CARGO_FEATURE_FIPS_LINK_PRECOMPILED").is_some();
         let pq_experimental = env::var_os("CARGO_FEATURE_PQ_EXPERIMENTAL").is_some();
         let rpk = env::var_os("CARGO_FEATURE_RPK").is_some();
-<<<<<<< HEAD
+        let underscore_wildcards = env::var_os("CARGO_FEATURE_UNDERSCORE_WILDCARDS").is_some();
         let ssl = env::var_os("CARGO_FEATURE_SSL").is_some();
-=======
-        let underscore_wildcards = env::var_os("CARGO_FEATURE_UNDERSCORE_WILDCARDS").is_some();
->>>>>>> b8044706
 
         Self {
             fips,
             fips_link_precompiled,
             pq_experimental,
             rpk,
-<<<<<<< HEAD
+            underscore_wildcards,
             ssl,
-=======
-            underscore_wildcards,
->>>>>>> b8044706
         }
     }
 }
