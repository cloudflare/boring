//! The standard defining the format of public key certificates.
//!
//! An `X509` certificate binds an identity to a public key, and is either
//! signed by a certificate authority (CA) or self-signed. An entity that gets
//! a hold of a certificate can both verify your identity (via a CA) and encrypt
//! data with the included public key. `X509` certificates are used in many
//! Internet protocols, including SSL/TLS, which is the basis for HTTPS,
//! the secure protocol for browsing the web.

use crate::ffi;
use foreign_types::{ForeignType, ForeignTypeRef};
use libc::{c_int, c_long, c_void};
use std::convert::TryInto;
use std::error::Error;
use std::ffi::{CStr, CString};
use std::fmt;
use std::marker::PhantomData;
use std::mem;
use std::net::IpAddr;
use std::path::Path;
use std::ptr;
use std::slice;
use std::str;

use crate::asn1::{
    Asn1BitStringRef, Asn1IntegerRef, Asn1Object, Asn1ObjectRef, Asn1StringRef, Asn1TimeRef,
    Asn1Type,
};
use crate::bio::MemBioSlice;
use crate::conf::ConfRef;
use crate::error::ErrorStack;
use crate::ex_data::Index;
use crate::hash::{DigestBytes, MessageDigest};
use crate::nid::Nid;
use crate::pkey::{HasPrivate, HasPublic, PKey, PKeyRef, Public};
#[cfg(feature = "ssl")]
use crate::ssl::SslRef;
use crate::stack::{Stack, StackRef, Stackable};
use crate::string::OpensslString;
use crate::x509::crl::X509CRL;
use crate::{cvt, cvt_n, cvt_p};

pub mod crl;
pub mod extension;
pub mod store;
pub mod verify;

#[cfg(test)]
mod tests;

foreign_type_and_impl_send_sync! {
    type CType = ffi::X509_STORE_CTX;
    fn drop = ffi::X509_STORE_CTX_free;

    /// An `X509` certificate store context.
    pub struct X509StoreContext;
}

impl X509StoreContext {
    /// Returns the index which can be used to obtain a reference to the `Ssl` associated with a
    /// context.
    #[cfg(feature = "ssl")]
    pub fn ssl_idx() -> Result<Index<X509StoreContext, SslRef>, ErrorStack> {
        unsafe { cvt_n(ffi::SSL_get_ex_data_X509_STORE_CTX_idx()).map(|idx| Index::from_raw(idx)) }
    }

    /// Creates a new `X509StoreContext` instance.
    ///
    /// This corresponds to [`X509_STORE_CTX_new`].
    ///
    /// [`X509_STORE_CTX_new`]: https://www.openssl.org/docs/man1.1.0/crypto/X509_STORE_CTX_new.html
    pub fn new() -> Result<X509StoreContext, ErrorStack> {
        unsafe {
            ffi::init();
            cvt_p(ffi::X509_STORE_CTX_new()).map(|p| X509StoreContext::from_ptr(p))
        }
    }
}

impl X509StoreContextRef {
    /// Returns application data pertaining to an `X509` store context.
    ///
    /// This corresponds to [`X509_STORE_CTX_get_ex_data`].
    ///
    /// [`X509_STORE_CTX_get_ex_data`]: https://www.openssl.org/docs/man1.0.2/crypto/X509_STORE_CTX_get_ex_data.html
    pub fn ex_data<T>(&self, index: Index<X509StoreContext, T>) -> Option<&T> {
        unsafe {
            let data = ffi::X509_STORE_CTX_get_ex_data(self.as_ptr(), index.as_raw());
            if data.is_null() {
                None
            } else {
                Some(&*(data as *const T))
            }
        }
    }

    /// Returns the verify result of the context.
    ///
    /// This corresponds to [`X509_STORE_CTX_get_error`].
    ///
    /// [`X509_STORE_CTX_get_error`]: https://www.openssl.org/docs/man1.1.0/crypto/X509_STORE_CTX_get_error.html
    pub fn verify_result(&self) -> X509VerifyResult {
        unsafe { X509VerifyError::from_raw(ffi::X509_STORE_CTX_get_error(self.as_ptr())) }
    }

    /// Initializes this context with the given certificate, certificates chain and certificate
    /// store. After initializing the context, the `with_context` closure is called with the prepared
    /// context. As long as the closure is running, the context stays initialized and can be used
    /// to e.g. verify a certificate. The context will be cleaned up, after the closure finished.
    ///
    /// * `trust` - The certificate store with the trusted certificates.
    /// * `cert` - The certificate that should be verified.
    /// * `cert_chain` - The certificates chain.
    /// * `with_context` - The closure that is called with the initialized context.
    ///
    /// This corresponds to [`X509_STORE_CTX_init`] before calling `with_context` and to
    /// [`X509_STORE_CTX_cleanup`] after calling `with_context`.
    ///
    /// [`X509_STORE_CTX_init`]:  https://www.openssl.org/docs/man1.0.2/crypto/X509_STORE_CTX_init.html
    /// [`X509_STORE_CTX_cleanup`]:  https://www.openssl.org/docs/man1.0.2/crypto/X509_STORE_CTX_cleanup.html
    pub fn init<F, T>(
        &mut self,
        trust: &store::X509StoreRef,
        cert: &X509Ref,
        cert_chain: &StackRef<X509>,
        with_context: F,
    ) -> Result<T, ErrorStack>
    where
        F: FnOnce(&mut X509StoreContextRef) -> Result<T, ErrorStack>,
    {
        struct Cleanup<'a>(&'a mut X509StoreContextRef);

        impl<'a> Drop for Cleanup<'a> {
            fn drop(&mut self) {
                unsafe {
                    ffi::X509_STORE_CTX_cleanup(self.0.as_ptr());
                }
            }
        }

        unsafe {
            cvt(ffi::X509_STORE_CTX_init(
                self.as_ptr(),
                trust.as_ptr(),
                cert.as_ptr(),
                cert_chain.as_ptr(),
            ))?;

            let cleanup = Cleanup(self);
            with_context(cleanup.0)
        }
    }

    /// Verifies the stored certificate.
    ///
    /// Returns `true` if verification succeeds. The `error` method will return the specific
    /// validation error if the certificate was not valid.
    ///
    /// This will only work inside of a call to `init`.
    ///
    /// This corresponds to [`X509_verify_cert`].
    ///
    /// [`X509_verify_cert`]:  https://www.openssl.org/docs/man1.0.2/crypto/X509_verify_cert.html
    pub fn verify_cert(&mut self) -> Result<bool, ErrorStack> {
        unsafe { cvt_n(ffi::X509_verify_cert(self.as_ptr())).map(|n| n != 0) }
    }

<<<<<<< HEAD
    /// Verifies the stored certificate with additional untrusted CRLs
    ///
    /// Returns `true` if verification succeeds. The `error` method will return the specific
    /// validation error if the certificate was not valid.
    ///
    /// This will only work inside of a call to `init`.
    ///
    /// This corresponds to [`X509_STORE_CTX_set0_crls`] followed by [`X509_verify_cert`].
    ///
    /// [`X509_STORE_CTX_set0_crls`]:  https://www.openssl.org/docs/man1.0.2/crypto/X509_STORE_CTX_set0_crls.html
    /// [`X509_verify_cert`]:  https://www.openssl.org/docs/man1.0.2/crypto/X509_verify_cert.html
    pub fn verify_cert_with_crls(
        &mut self,
        untrusted_crls: Stack<X509CRL>,
    ) -> Result<bool, ErrorStack> {
        unsafe {
            ffi::X509_STORE_CTX_set0_crls(self.as_ptr(), untrusted_crls.as_ptr());
            let res = cvt_n(ffi::X509_verify_cert(self.as_ptr())).map(|n| n != 0);
            // set0_crls does not take ownership of the stack, so we'll drop and free
            // untrusted_crls after this method. null out the crls in ctx to make sure
            // no one has a reference to it.
            ffi::X509_STORE_CTX_set0_crls(self.as_ptr(), ptr::null_mut());
            res
        }
    }

    /// Set the error code of the context.
=======
    /// Set the verify result of the context.
>>>>>>> cdb76dcb
    ///
    /// This corresponds to [`X509_STORE_CTX_set_error`].
    ///
    /// [`X509_STORE_CTX_set_error`]:  https://www.openssl.org/docs/man1.1.0/crypto/X509_STORE_CTX_set_error.html
    pub fn set_error(&mut self, result: X509VerifyResult) {
        unsafe {
            ffi::X509_STORE_CTX_set_error(
                self.as_ptr(),
                result
                    .err()
                    .as_ref()
                    .map_or(ffi::X509_V_OK, X509VerifyError::as_raw),
            );
        }
    }

    /// Returns a reference to the certificate which caused the error or None if
    /// no certificate is relevant to the error.
    ///
    /// This corresponds to [`X509_STORE_CTX_get_current_cert`].
    ///
    /// [`X509_STORE_CTX_get_current_cert`]: https://www.openssl.org/docs/man1.1.0/crypto/X509_STORE_CTX_get_current_cert.html
    pub fn current_cert(&self) -> Option<&X509Ref> {
        unsafe {
            let ptr = ffi::X509_STORE_CTX_get_current_cert(self.as_ptr());
            if ptr.is_null() {
                None
            } else {
                Some(X509Ref::from_ptr(ptr))
            }
        }
    }

    /// Returns a non-negative integer representing the depth in the certificate
    /// chain where the error occurred. If it is zero it occurred in the end
    /// entity certificate, one if it is the certificate which signed the end
    /// entity certificate and so on.
    ///
    /// This corresponds to [`X509_STORE_CTX_get_error_depth`].
    ///
    /// [`X509_STORE_CTX_get_error_depth`]: https://www.openssl.org/docs/man1.1.0/crypto/X509_STORE_CTX_get_error_depth.html
    pub fn error_depth(&self) -> u32 {
        unsafe { ffi::X509_STORE_CTX_get_error_depth(self.as_ptr()) as u32 }
    }

    /// Returns a reference to a complete valid `X509` certificate chain.
    ///
    /// This corresponds to [`X509_STORE_CTX_get0_chain`].
    ///
    /// [`X509_STORE_CTX_get0_chain`]: https://www.openssl.org/docs/man1.1.0/crypto/X509_STORE_CTX_get0_chain.html
    pub fn chain(&self) -> Option<&StackRef<X509>> {
        unsafe {
            let chain = X509_STORE_CTX_get0_chain(self.as_ptr());

            if chain.is_null() {
                None
            } else {
                Some(StackRef::from_ptr(chain))
            }
        }
    }
}

/// A builder used to construct an `X509`.
pub struct X509Builder(X509);

impl X509Builder {
    /// Creates a new builder.
    pub fn new() -> Result<X509Builder, ErrorStack> {
        unsafe {
            ffi::init();
            cvt_p(ffi::X509_new()).map(|p| X509Builder(X509::from_ptr(p)))
        }
    }

    /// Sets the notAfter constraint on the certificate.
    pub fn set_not_after(&mut self, not_after: &Asn1TimeRef) -> Result<(), ErrorStack> {
        unsafe { cvt(X509_set1_notAfter(self.0.as_ptr(), not_after.as_ptr())).map(|_| ()) }
    }

    /// Sets the notBefore constraint on the certificate.
    pub fn set_not_before(&mut self, not_before: &Asn1TimeRef) -> Result<(), ErrorStack> {
        unsafe { cvt(X509_set1_notBefore(self.0.as_ptr(), not_before.as_ptr())).map(|_| ()) }
    }

    /// Sets the version of the certificate.
    ///
    /// Note that the version is zero-indexed; that is, a certificate corresponding to version 3 of
    /// the X.509 standard should pass `2` to this method.
    pub fn set_version(&mut self, version: i32) -> Result<(), ErrorStack> {
        unsafe { cvt(ffi::X509_set_version(self.0.as_ptr(), version.into())).map(|_| ()) }
    }

    /// Sets the serial number of the certificate.
    pub fn set_serial_number(&mut self, serial_number: &Asn1IntegerRef) -> Result<(), ErrorStack> {
        unsafe {
            cvt(ffi::X509_set_serialNumber(
                self.0.as_ptr(),
                serial_number.as_ptr(),
            ))
            .map(|_| ())
        }
    }

    /// Sets the issuer name of the certificate.
    pub fn set_issuer_name(&mut self, issuer_name: &X509NameRef) -> Result<(), ErrorStack> {
        unsafe {
            cvt(ffi::X509_set_issuer_name(
                self.0.as_ptr(),
                issuer_name.as_ptr(),
            ))
            .map(|_| ())
        }
    }

    /// Sets the subject name of the certificate.
    ///
    /// When building certificates, the `C`, `ST`, and `O` options are common when using the openssl command line tools.
    /// The `CN` field is used for the common name, such as a DNS name.
    ///
    /// ```
    /// use boring::x509::{X509, X509NameBuilder};
    ///
    /// let mut x509_name = boring::x509::X509NameBuilder::new().unwrap();
    /// x509_name.append_entry_by_text("C", "US").unwrap();
    /// x509_name.append_entry_by_text("ST", "CA").unwrap();
    /// x509_name.append_entry_by_text("O", "Some organization").unwrap();
    /// x509_name.append_entry_by_text("CN", "www.example.com").unwrap();
    /// let x509_name = x509_name.build();
    ///
    /// let mut x509 = boring::x509::X509::builder().unwrap();
    /// x509.set_subject_name(&x509_name).unwrap();
    /// ```
    pub fn set_subject_name(&mut self, subject_name: &X509NameRef) -> Result<(), ErrorStack> {
        unsafe {
            cvt(ffi::X509_set_subject_name(
                self.0.as_ptr(),
                subject_name.as_ptr(),
            ))
            .map(|_| ())
        }
    }

    /// Sets the public key associated with the certificate.
    pub fn set_pubkey<T>(&mut self, key: &PKeyRef<T>) -> Result<(), ErrorStack>
    where
        T: HasPublic,
    {
        unsafe { cvt(ffi::X509_set_pubkey(self.0.as_ptr(), key.as_ptr())).map(|_| ()) }
    }

    /// Returns a context object which is needed to create certain X509 extension values.
    ///
    /// Set `issuer` to `None` if the certificate will be self-signed.
    pub fn x509v3_context<'a>(
        &'a self,
        issuer: Option<&'a X509Ref>,
        conf: Option<&'a ConfRef>,
    ) -> X509v3Context<'a> {
        unsafe {
            let mut ctx = mem::zeroed();

            let issuer = match issuer {
                Some(issuer) => issuer.as_ptr(),
                None => self.0.as_ptr(),
            };
            let subject = self.0.as_ptr();
            ffi::X509V3_set_ctx(
                &mut ctx,
                issuer,
                subject,
                ptr::null_mut(),
                ptr::null_mut(),
                0,
            );

            // nodb case taken care of since we zeroed ctx above
            if let Some(conf) = conf {
                ffi::X509V3_set_nconf(&mut ctx, conf.as_ptr());
            }

            X509v3Context(ctx, PhantomData)
        }
    }

    /// Adds an X509 extension value to the certificate.
    ///
    /// This works just as `append_extension` except it takes ownership of the `X509Extension`.
    pub fn append_extension(&mut self, extension: X509Extension) -> Result<(), ErrorStack> {
        self.append_extension2(&extension)
    }

    /// Adds an X509 extension value to the certificate.
    ///
    /// This corresponds to [`X509_add_ext`].
    ///
    /// [`X509_add_ext`]: https://www.openssl.org/docs/man1.1.0/man3/X509_get_ext.html
    pub fn append_extension2(&mut self, extension: &X509ExtensionRef) -> Result<(), ErrorStack> {
        unsafe {
            cvt(ffi::X509_add_ext(self.0.as_ptr(), extension.as_ptr(), -1))?;
            Ok(())
        }
    }

    /// Signs the certificate with a private key.
    pub fn sign<T>(&mut self, key: &PKeyRef<T>, hash: MessageDigest) -> Result<(), ErrorStack>
    where
        T: HasPrivate,
    {
        unsafe { cvt(ffi::X509_sign(self.0.as_ptr(), key.as_ptr(), hash.as_ptr())).map(|_| ()) }
    }

    /// Consumes the builder, returning the certificate.
    pub fn build(self) -> X509 {
        self.0
    }
}

foreign_type_and_impl_send_sync! {
    type CType = ffi::X509;
    fn drop = ffi::X509_free;

    /// An `X509` public key certificate.
    pub struct X509;
}

impl X509Ref {
    /// Returns this certificate's subject name.
    ///
    /// This corresponds to [`X509_get_subject_name`].
    ///
    /// [`X509_get_subject_name`]: https://www.openssl.org/docs/man1.1.0/crypto/X509_get_subject_name.html
    pub fn subject_name(&self) -> &X509NameRef {
        unsafe {
            let name = ffi::X509_get_subject_name(self.as_ptr());
            assert!(!name.is_null());
            X509NameRef::from_ptr(name)
        }
    }

    /// Returns the hash of the certificates subject
    ///
    /// This corresponds to `X509_subject_name_hash`.
    pub fn subject_name_hash(&self) -> u32 {
        unsafe { ffi::X509_subject_name_hash(self.as_ptr()) as u32 }
    }

    /// Returns this certificate's issuer name.
    ///
    /// This corresponds to [`X509_get_issuer_name`].
    ///
    /// [`X509_get_issuer_name`]: https://www.openssl.org/docs/man1.1.0/crypto/X509_get_subject_name.html
    pub fn issuer_name(&self) -> &X509NameRef {
        unsafe {
            let name = ffi::X509_get_issuer_name(self.as_ptr());
            assert!(!name.is_null());
            X509NameRef::from_ptr(name)
        }
    }

    /// Returns this certificate's subject alternative name entries, if they exist.
    ///
    /// This corresponds to [`X509_get_ext_d2i`] called with `NID_subject_alt_name`.
    ///
    /// [`X509_get_ext_d2i`]: https://www.openssl.org/docs/man1.1.0/crypto/X509_get_ext_d2i.html
    pub fn subject_alt_names(&self) -> Option<Stack<GeneralName>> {
        unsafe {
            let stack = ffi::X509_get_ext_d2i(
                self.as_ptr(),
                ffi::NID_subject_alt_name,
                ptr::null_mut(),
                ptr::null_mut(),
            );
            if stack.is_null() {
                None
            } else {
                Some(Stack::from_ptr(stack as *mut _))
            }
        }
    }

    /// Returns this certificate's issuer alternative name entries, if they exist.
    ///
    /// This corresponds to [`X509_get_ext_d2i`] called with `NID_issuer_alt_name`.
    ///
    /// [`X509_get_ext_d2i`]: https://www.openssl.org/docs/man1.1.0/crypto/X509_get_ext_d2i.html
    pub fn issuer_alt_names(&self) -> Option<Stack<GeneralName>> {
        unsafe {
            let stack = ffi::X509_get_ext_d2i(
                self.as_ptr(),
                ffi::NID_issuer_alt_name,
                ptr::null_mut(),
                ptr::null_mut(),
            );
            if stack.is_null() {
                None
            } else {
                Some(Stack::from_ptr(stack as *mut _))
            }
        }
    }

    pub fn public_key(&self) -> Result<PKey<Public>, ErrorStack> {
        unsafe {
            let pkey = cvt_p(ffi::X509_get_pubkey(self.as_ptr()))?;
            Ok(PKey::from_ptr(pkey))
        }
    }

    /// Returns a digest of the DER representation of the certificate.
    ///
    /// This corresponds to [`X509_digest`].
    ///
    /// [`X509_digest`]: https://www.openssl.org/docs/man1.1.0/crypto/X509_digest.html
    pub fn digest(&self, hash_type: MessageDigest) -> Result<DigestBytes, ErrorStack> {
        unsafe {
            let mut digest = DigestBytes {
                buf: [0; ffi::EVP_MAX_MD_SIZE as usize],
                len: ffi::EVP_MAX_MD_SIZE as usize,
            };
            let mut len = ffi::EVP_MAX_MD_SIZE.try_into().unwrap();
            cvt(ffi::X509_digest(
                self.as_ptr(),
                hash_type.as_ptr(),
                digest.buf.as_mut_ptr() as *mut _,
                &mut len,
            ))?;
            digest.len = len as usize;

            Ok(digest)
        }
    }

    #[deprecated(since = "0.10.9", note = "renamed to digest")]
    pub fn fingerprint(&self, hash_type: MessageDigest) -> Result<Vec<u8>, ErrorStack> {
        self.digest(hash_type).map(|b| b.to_vec())
    }

    /// Returns the certificate's Not After validity period.
    pub fn not_after(&self) -> &Asn1TimeRef {
        unsafe {
            let date = X509_getm_notAfter(self.as_ptr());
            assert!(!date.is_null());
            Asn1TimeRef::from_ptr(date)
        }
    }

    /// Returns the certificate's Not Before validity period.
    pub fn not_before(&self) -> &Asn1TimeRef {
        unsafe {
            let date = X509_getm_notBefore(self.as_ptr());
            assert!(!date.is_null());
            Asn1TimeRef::from_ptr(date)
        }
    }

    /// Returns the certificate's signature
    pub fn signature(&self) -> &Asn1BitStringRef {
        unsafe {
            let mut signature = ptr::null();
            X509_get0_signature(&mut signature, ptr::null_mut(), self.as_ptr());
            assert!(!signature.is_null());
            Asn1BitStringRef::from_ptr(signature as *mut _)
        }
    }

    /// Returns the certificate's signature algorithm.
    pub fn signature_algorithm(&self) -> &X509AlgorithmRef {
        unsafe {
            let mut algor = ptr::null();
            X509_get0_signature(ptr::null_mut(), &mut algor, self.as_ptr());
            assert!(!algor.is_null());
            X509AlgorithmRef::from_ptr(algor as *mut _)
        }
    }

    /// Returns the list of OCSP responder URLs specified in the certificate's Authority Information
    /// Access field.
    pub fn ocsp_responders(&self) -> Result<Stack<OpensslString>, ErrorStack> {
        unsafe { cvt_p(ffi::X509_get1_ocsp(self.as_ptr())).map(|p| Stack::from_ptr(p)) }
    }

    /// Checks that this certificate issued `subject`.
    pub fn issued(&self, subject: &X509Ref) -> X509VerifyResult {
        unsafe {
            let r = ffi::X509_check_issued(self.as_ptr(), subject.as_ptr());
            X509VerifyError::from_raw(r)
        }
    }

    /// Check if the certificate is signed using the given public key.
    ///
    /// Only the signature is checked: no other checks (such as certificate chain validity)
    /// are performed.
    ///
    /// Returns `true` if verification succeeds.
    ///
    /// This corresponds to [`X509_verify"].
    ///
    /// [`X509_verify`]: https://www.openssl.org/docs/man1.1.0/crypto/X509_verify.html
    pub fn verify<T>(&self, key: &PKeyRef<T>) -> Result<bool, ErrorStack>
    where
        T: HasPublic,
    {
        unsafe { cvt_n(ffi::X509_verify(self.as_ptr(), key.as_ptr())).map(|n| n != 0) }
    }

    /// Returns this certificate's serial number.
    ///
    /// This corresponds to [`X509_get_serialNumber`].
    ///
    /// [`X509_get_serialNumber`]: https://www.openssl.org/docs/man1.1.0/crypto/X509_get_serialNumber.html
    pub fn serial_number(&self) -> &Asn1IntegerRef {
        unsafe {
            let r = ffi::X509_get_serialNumber(self.as_ptr());
            assert!(!r.is_null());
            Asn1IntegerRef::from_ptr(r)
        }
    }

    /// Returns the extensions of the certificate.
    ///
    /// This corresponds to [`X509_get0_extensions`].
    ///
    /// [`X509_get0_extensions`]: https://www.openssl.org/docs/man1.1.1/man3/X509_get0_extensions.html
    pub fn extensions(&self) -> Option<&StackRef<X509Extension>> {
        unsafe {
            let stack = ffi::X509_get0_extensions(self.as_ptr());
            if stack.is_null() {
                return None;
            }
            Some(StackRef::from_ptr(stack as *mut _))
        }
    }

    to_pem! {
        /// Serializes the certificate into a PEM-encoded X509 structure.
        ///
        /// The output will have a header of `-----BEGIN CERTIFICATE-----`.
        ///
        /// This corresponds to [`PEM_write_bio_X509`].
        ///
        /// [`PEM_write_bio_X509`]: https://www.openssl.org/docs/man1.0.2/crypto/PEM_write_bio_X509.html
        to_pem,
        ffi::PEM_write_bio_X509
    }

    to_der! {
        /// Serializes the certificate into a DER-encoded X509 structure.
        ///
        /// This corresponds to [`i2d_X509`].
        ///
        /// [`i2d_X509`]: https://www.openssl.org/docs/man1.1.0/crypto/i2d_X509.html
        to_der,
        ffi::i2d_X509
    }
}

impl ToOwned for X509Ref {
    type Owned = X509;

    fn to_owned(&self) -> X509 {
        unsafe {
            X509_up_ref(self.as_ptr());
            X509::from_ptr(self.as_ptr())
        }
    }
}

impl X509 {
    /// Returns a new builder.
    pub fn builder() -> Result<X509Builder, ErrorStack> {
        X509Builder::new()
    }

    from_pem! {
        /// Deserializes a PEM-encoded X509 structure.
        ///
        /// The input should have a header of `-----BEGIN CERTIFICATE-----`.
        ///
        /// This corresponds to [`PEM_read_bio_X509`].
        ///
        /// [`PEM_read_bio_X509`]: https://www.openssl.org/docs/man1.0.2/crypto/PEM_read_bio_X509.html
        from_pem,
        X509,
        ffi::PEM_read_bio_X509
    }

    from_der! {
        /// Deserializes a DER-encoded X509 structure.
        ///
        /// This corresponds to [`d2i_X509`].
        ///
        /// [`d2i_X509`]: https://www.openssl.org/docs/manmaster/man3/d2i_X509.html
        from_der,
        X509,
        ffi::d2i_X509,
        ::libc::c_long
    }

    /// Deserializes a list of PEM-formatted certificates.
    pub fn stack_from_pem(pem: &[u8]) -> Result<Vec<X509>, ErrorStack> {
        unsafe {
            ffi::init();
            let bio = MemBioSlice::new(pem)?;

            let mut certs = vec![];
            loop {
                let r =
                    ffi::PEM_read_bio_X509(bio.as_ptr(), ptr::null_mut(), None, ptr::null_mut());
                if r.is_null() {
                    let err = ffi::ERR_peek_last_error();

                    if ffi::ERR_GET_LIB(err) == ffi::ERR_LIB_PEM.0.try_into().unwrap()
                        && ffi::ERR_GET_REASON(err) == ffi::PEM_R_NO_START_LINE
                    {
                        ffi::ERR_clear_error();
                        break;
                    }

                    return Err(ErrorStack::get());
                } else {
                    certs.push(X509::from_ptr(r));
                }
            }

            Ok(certs)
        }
    }
}

impl Clone for X509 {
    fn clone(&self) -> X509 {
        X509Ref::to_owned(self)
    }
}

impl fmt::Debug for X509 {
    fn fmt(&self, formatter: &mut fmt::Formatter) -> fmt::Result {
        let serial = match &self.serial_number().to_bn() {
            Ok(bn) => match bn.to_hex_str() {
                Ok(hex) => hex.to_string(),
                Err(_) => "".to_string(),
            },
            Err(_) => "".to_string(),
        };
        let mut debug_struct = formatter.debug_struct("X509");
        debug_struct.field("serial_number", &serial);
        debug_struct.field("signature_algorithm", &self.signature_algorithm().object());
        debug_struct.field("issuer", &self.issuer_name());
        debug_struct.field("subject", &self.subject_name());
        if let Some(subject_alt_names) = &self.subject_alt_names() {
            debug_struct.field("subject_alt_names", subject_alt_names);
        }
        debug_struct.field("not_before", &self.not_before());
        debug_struct.field("not_after", &self.not_after());

        if let Ok(public_key) = &self.public_key() {
            debug_struct.field("public_key", public_key);
        };
        // TODO: Print extensions once they are supported on the X509 struct.

        debug_struct.finish()
    }
}

impl AsRef<X509Ref> for X509Ref {
    fn as_ref(&self) -> &X509Ref {
        self
    }
}

impl Stackable for X509 {
    type StackType = ffi::stack_st_X509;
}

/// A context object required to construct certain `X509` extension values.
pub struct X509v3Context<'a>(ffi::X509V3_CTX, PhantomData<(&'a X509Ref, &'a ConfRef)>);

impl<'a> X509v3Context<'a> {
    pub fn as_ptr(&self) -> *mut ffi::X509V3_CTX {
        &self.0 as *const _ as *mut _
    }
}

foreign_type_and_impl_send_sync! {
    type CType = ffi::X509_EXTENSION;
    fn drop = ffi::X509_EXTENSION_free;

    /// Permit additional fields to be added to an `X509` v3 certificate.
    pub struct X509Extension;
}

impl Stackable for X509Extension {
    type StackType = ffi::stack_st_X509_EXTENSION;
}

impl X509Extension {
    /// Constructs an X509 extension value. See `man x509v3_config` for information on supported
    /// names and their value formats.
    ///
    /// Some extension types, such as `subjectAlternativeName`, require an `X509v3Context` to be
    /// provided.
    ///
    /// DO NOT CALL THIS WITH UNTRUSTED `value`: `value` is an OpenSSL
    /// mini-language that can read arbitrary files.
    ///
    /// See the extension module for builder types which will construct certain common extensions.
    pub fn new(
        conf: Option<&ConfRef>,
        context: Option<&X509v3Context>,
        name: &str,
        value: &str,
    ) -> Result<X509Extension, ErrorStack> {
        let name = CString::new(name).unwrap();
        let value = CString::new(value).unwrap();
        let mut ctx;
        unsafe {
            ffi::init();
            let conf = conf.map_or(ptr::null_mut(), ConfRef::as_ptr);
            let context_ptr = match context {
                Some(c) => c.as_ptr(),
                None => {
                    ctx = mem::zeroed();

                    ffi::X509V3_set_ctx(
                        &mut ctx,
                        ptr::null_mut(),
                        ptr::null_mut(),
                        ptr::null_mut(),
                        ptr::null_mut(),
                        0,
                    );
                    &mut ctx
                }
            };
            let name = name.as_ptr() as *mut _;
            let value = value.as_ptr() as *mut _;

            cvt_p(ffi::X509V3_EXT_nconf(conf, context_ptr, name, value))
                .map(|p| X509Extension::from_ptr(p))
        }
    }

    /// Constructs an X509 extension value. See `man x509v3_config` for information on supported
    /// extensions and their value formats.
    ///
    /// Some extension types, such as `nid::SUBJECT_ALTERNATIVE_NAME`, require an `X509v3Context` to
    /// be provided.
    ///
    /// DO NOT CALL THIS WITH UNTRUSTED `value`: `value` is an OpenSSL
    /// mini-language that can read arbitrary files.
    ///
    /// See the extension module for builder types which will construct certain common extensions.
    pub fn new_nid(
        conf: Option<&ConfRef>,
        context: Option<&X509v3Context>,
        name: Nid,
        value: &str,
    ) -> Result<X509Extension, ErrorStack> {
        let value = CString::new(value).unwrap();
        let mut ctx;
        unsafe {
            ffi::init();
            let conf = conf.map_or(ptr::null_mut(), ConfRef::as_ptr);
            let context_ptr = match context {
                Some(c) => c.as_ptr(),
                None => {
                    ctx = mem::zeroed();

                    ffi::X509V3_set_ctx(
                        &mut ctx,
                        ptr::null_mut(),
                        ptr::null_mut(),
                        ptr::null_mut(),
                        ptr::null_mut(),
                        0,
                    );
                    &mut ctx
                }
            };
            let name = name.as_raw();
            let value = value.as_ptr() as *mut _;

            cvt_p(ffi::X509V3_EXT_nconf_nid(conf, context_ptr, name, value))
                .map(|p| X509Extension::from_ptr(p))
        }
    }

    pub(crate) unsafe fn new_internal(
        nid: Nid,
        critical: bool,
        value: *mut c_void,
    ) -> Result<X509Extension, ErrorStack> {
        ffi::init();
        cvt_p(ffi::X509V3_EXT_i2d(nid.as_raw(), critical as _, value))
            .map(|p| X509Extension::from_ptr(p))
    }
}

impl X509ExtensionRef {
    to_der! {
        /// Serializes the Extension to its standard DER encoding.
        to_der,
        ffi::i2d_X509_EXTENSION
    }
}

impl X509ExtensionRef {
    /// Returns whether this extension is critical
    ///
    /// This corresponds to [`X509_EXTENSION_get_critical`].
    ///
    /// [`X509_EXTENSION_get_critical`]: https://www.openssl.org/docs/man1.1.1/man3/X509_EXTENSION_get_critical
    pub fn critical(&self) -> bool {
        unsafe { ffi::X509_EXTENSION_get_critical(self.as_ptr()) != 0 }
    }

    /// Returns the `Asn1Object` of this `X509Extension`
    ///
    /// This can be used to determine the `Nid` of this extension
    ///
    /// This corresponds to [`X509_EXTENSION_get_object`].
    ///
    /// [`X509_EXTENSION_get_object`]: https://www.openssl.org/docs/man1.1.1/man3/X509_EXTENSION_get_object
    pub fn object(&self) -> &Asn1ObjectRef {
        unsafe { Asn1ObjectRef::from_ptr(ffi::X509_EXTENSION_get_object(self.as_ptr())) }
    }

    /// Returns the `data` of this `X509Extension`
    ///
    /// This corresponds to [`X509_EXTENSION_get_data`].
    ///
    /// [`X509_EXTENSION_get_data`]: https://www.openssl.org/docs/man1.1.1/man3/X509_EXTENSION_get_data
    pub fn data(&self) -> &Asn1StringRef {
        unsafe { Asn1StringRef::from_ptr(ffi::X509_EXTENSION_get_data(self.as_ptr())) }
    }
}

impl fmt::Debug for X509ExtensionRef {
    fn fmt(&self, formatter: &mut fmt::Formatter) -> fmt::Result {
        formatter
            .debug_struct("X509Extension")
            .field("critical", &self.critical())
            .field("object_nid", &self.object())
            .finish()
    }
}

/// A builder used to construct an `X509Name`.
pub struct X509NameBuilder(X509Name);

impl X509NameBuilder {
    /// Creates a new builder.
    pub fn new() -> Result<X509NameBuilder, ErrorStack> {
        unsafe {
            ffi::init();
            cvt_p(ffi::X509_NAME_new()).map(|p| X509NameBuilder(X509Name::from_ptr(p)))
        }
    }

    /// Add a field entry by str.
    ///
    /// This corresponds to [`X509_NAME_add_entry_by_txt`].
    ///
    /// [`X509_NAME_add_entry_by_txt`]: https://www.openssl.org/docs/man1.1.0/crypto/X509_NAME_add_entry_by_txt.html
    pub fn append_entry_by_text(&mut self, field: &str, value: &str) -> Result<(), ErrorStack> {
        unsafe {
            let field = CString::new(field).unwrap();
            assert!(value.len() <= ValueLen::max_value() as usize);
            cvt(ffi::X509_NAME_add_entry_by_txt(
                self.0.as_ptr(),
                field.as_ptr() as *mut _,
                ffi::MBSTRING_UTF8,
                value.as_ptr(),
                value.len() as ValueLen,
                -1,
                0,
            ))
            .map(|_| ())
        }
    }

    /// Add a field entry by str with a specific type.
    ///
    /// This corresponds to [`X509_NAME_add_entry_by_txt`].
    ///
    /// [`X509_NAME_add_entry_by_txt`]: https://www.openssl.org/docs/man1.1.0/crypto/X509_NAME_add_entry_by_txt.html
    pub fn append_entry_by_text_with_type(
        &mut self,
        field: &str,
        value: &str,
        ty: Asn1Type,
    ) -> Result<(), ErrorStack> {
        unsafe {
            let field = CString::new(field).unwrap();
            assert!(value.len() <= ValueLen::max_value() as usize);
            cvt(ffi::X509_NAME_add_entry_by_txt(
                self.0.as_ptr(),
                field.as_ptr() as *mut _,
                ty.as_raw(),
                value.as_ptr(),
                value.len() as ValueLen,
                -1,
                0,
            ))
            .map(|_| ())
        }
    }

    /// Add a field entry by NID.
    ///
    /// This corresponds to [`X509_NAME_add_entry_by_NID`].
    ///
    /// [`X509_NAME_add_entry_by_NID`]: https://www.openssl.org/docs/man1.1.0/crypto/X509_NAME_add_entry_by_NID.html
    pub fn append_entry_by_nid(&mut self, field: Nid, value: &str) -> Result<(), ErrorStack> {
        unsafe {
            assert!(value.len() <= ValueLen::max_value() as usize);
            cvt(ffi::X509_NAME_add_entry_by_NID(
                self.0.as_ptr(),
                field.as_raw(),
                ffi::MBSTRING_UTF8,
                value.as_ptr() as *mut _,
                value.len() as ValueLen,
                -1,
                0,
            ))
            .map(|_| ())
        }
    }

    /// Add a field entry by NID with a specific type.
    ///
    /// This corresponds to [`X509_NAME_add_entry_by_NID`].
    ///
    /// [`X509_NAME_add_entry_by_NID`]: https://www.openssl.org/docs/man1.1.0/crypto/X509_NAME_add_entry_by_NID.html
    pub fn append_entry_by_nid_with_type(
        &mut self,
        field: Nid,
        value: &str,
        ty: Asn1Type,
    ) -> Result<(), ErrorStack> {
        unsafe {
            assert!(value.len() <= ValueLen::max_value() as usize);
            cvt(ffi::X509_NAME_add_entry_by_NID(
                self.0.as_ptr(),
                field.as_raw(),
                ty.as_raw(),
                value.as_ptr() as *mut _,
                value.len() as ValueLen,
                -1,
                0,
            ))
            .map(|_| ())
        }
    }

    /// Return an `X509Name`.
    pub fn build(self) -> X509Name {
        // Round-trip through bytes because OpenSSL is not const correct and
        // names in a "modified" state compute various things lazily. This can
        // lead to data-races because OpenSSL doesn't have locks or anything.
        X509Name::from_der(&self.0.to_der().unwrap()).unwrap()
    }
}

#[cfg(not(any(feature = "fips", feature = "fips-link-precompiled")))]
type ValueLen = isize;
#[cfg(any(feature = "fips", feature = "fips-link-precompiled"))]
type ValueLen = i32;

foreign_type_and_impl_send_sync! {
    type CType = ffi::X509_NAME;
    fn drop = ffi::X509_NAME_free;

    /// The names of an `X509` certificate.
    pub struct X509Name;
}

impl X509Name {
    /// Returns a new builder.
    pub fn builder() -> Result<X509NameBuilder, ErrorStack> {
        X509NameBuilder::new()
    }

    /// Loads subject names from a file containing PEM-formatted certificates.
    ///
    /// This is commonly used in conjunction with `SslContextBuilder::set_client_ca_list`.
    pub fn load_client_ca_file<P: AsRef<Path>>(file: P) -> Result<Stack<X509Name>, ErrorStack> {
        let file = CString::new(file.as_ref().as_os_str().to_str().unwrap()).unwrap();
        unsafe { cvt_p(ffi::SSL_load_client_CA_file(file.as_ptr())).map(|p| Stack::from_ptr(p)) }
    }

    from_der! {
        /// Deserializes a DER-encoded X509 name structure.
        ///
        /// This corresponds to [`d2i_X509_NAME`].
        ///
        /// [`d2i_X509_NAME`]: https://www.openssl.org/docs/manmaster/man3/d2i_X509_NAME.html
        from_der,
        X509Name,
        ffi::d2i_X509_NAME,
        ::libc::c_long
    }
}

impl Stackable for X509Name {
    type StackType = ffi::stack_st_X509_NAME;
}

impl X509NameRef {
    /// Returns the name entries by the nid.
    pub fn entries_by_nid(&self, nid: Nid) -> X509NameEntries<'_> {
        X509NameEntries {
            name: self,
            nid: Some(nid),
            loc: -1,
        }
    }

    /// Returns an iterator over all `X509NameEntry` values
    pub fn entries(&self) -> X509NameEntries<'_> {
        X509NameEntries {
            name: self,
            nid: None,
            loc: -1,
        }
    }

    to_der! {
        /// Serializes the certificate into a DER-encoded X509 name structure.
        ///
        /// This corresponds to [`i2d_X509_NAME`].
        ///
        /// [`i2d_X509_NAME`]: https://www.openssl.org/docs/man1.1.0/crypto/i2d_X509_NAME.html
        to_der,
        ffi::i2d_X509_NAME
    }
}

impl fmt::Debug for X509NameRef {
    fn fmt(&self, formatter: &mut fmt::Formatter) -> fmt::Result {
        formatter.debug_list().entries(self.entries()).finish()
    }
}

/// A type to destructure and examine an `X509Name`.
pub struct X509NameEntries<'a> {
    name: &'a X509NameRef,
    nid: Option<Nid>,
    loc: c_int,
}

impl<'a> Iterator for X509NameEntries<'a> {
    type Item = &'a X509NameEntryRef;

    fn next(&mut self) -> Option<&'a X509NameEntryRef> {
        unsafe {
            match self.nid {
                Some(nid) => {
                    // There is a `Nid` specified to search for
                    self.loc =
                        ffi::X509_NAME_get_index_by_NID(self.name.as_ptr(), nid.as_raw(), self.loc);
                    if self.loc == -1 {
                        return None;
                    }
                }
                None => {
                    // Iterate over all `Nid`s
                    self.loc += 1;
                    if self.loc >= ffi::X509_NAME_entry_count(self.name.as_ptr()) {
                        return None;
                    }
                }
            }

            let entry = ffi::X509_NAME_get_entry(self.name.as_ptr(), self.loc);
            assert!(!entry.is_null());

            Some(X509NameEntryRef::from_ptr(entry))
        }
    }
}

foreign_type_and_impl_send_sync! {
    type CType = ffi::X509_NAME_ENTRY;
    fn drop = ffi::X509_NAME_ENTRY_free;

    /// A name entry associated with a `X509Name`.
    pub struct X509NameEntry;
}

impl X509NameEntryRef {
    /// Returns the field value of an `X509NameEntry`.
    ///
    /// This corresponds to [`X509_NAME_ENTRY_get_data`].
    ///
    /// [`X509_NAME_ENTRY_get_data`]: https://www.openssl.org/docs/man1.1.0/crypto/X509_NAME_ENTRY_get_data.html
    pub fn data(&self) -> &Asn1StringRef {
        unsafe {
            let data = ffi::X509_NAME_ENTRY_get_data(self.as_ptr());
            Asn1StringRef::from_ptr(data)
        }
    }

    /// Returns the `Asn1Object` value of an `X509NameEntry`.
    /// This is useful for finding out about the actual `Nid` when iterating over all `X509NameEntries`.
    ///
    /// This corresponds to [`X509_NAME_ENTRY_get_object`].
    ///
    /// [`X509_NAME_ENTRY_get_object`]: https://www.openssl.org/docs/man1.1.0/crypto/X509_NAME_ENTRY_get_object.html
    pub fn object(&self) -> &Asn1ObjectRef {
        unsafe {
            let object = ffi::X509_NAME_ENTRY_get_object(self.as_ptr());
            Asn1ObjectRef::from_ptr(object)
        }
    }
}

impl fmt::Debug for X509NameEntryRef {
    fn fmt(&self, formatter: &mut fmt::Formatter) -> fmt::Result {
        formatter.write_fmt(format_args!("{:?} = {:?}", self.object(), self.data()))
    }
}

/// A builder used to construct an `X509Req`.
pub struct X509ReqBuilder(X509Req);

impl X509ReqBuilder {
    /// Returns a builder for a certificate request.
    ///
    /// This corresponds to [`X509_REQ_new`].
    ///
    ///[`X509_REQ_new`]: https://www.openssl.org/docs/man1.1.0/crypto/X509_REQ_new.html
    pub fn new() -> Result<X509ReqBuilder, ErrorStack> {
        unsafe {
            ffi::init();
            cvt_p(ffi::X509_REQ_new()).map(|p| X509ReqBuilder(X509Req::from_ptr(p)))
        }
    }

    /// Set the numerical value of the version field.
    ///
    /// This corresponds to [`X509_REQ_set_version`].
    ///
    ///[`X509_REQ_set_version`]: https://www.openssl.org/docs/man1.1.0/crypto/X509_REQ_set_version.html
    pub fn set_version(&mut self, version: i32) -> Result<(), ErrorStack> {
        unsafe { cvt(ffi::X509_REQ_set_version(self.0.as_ptr(), version.into())).map(|_| ()) }
    }

    /// Set the issuer name.
    ///
    /// This corresponds to [`X509_REQ_set_subject_name`].
    ///
    /// [`X509_REQ_set_subject_name`]: https://www.openssl.org/docs/man1.1.0/crypto/X509_REQ_set_subject_name.html
    pub fn set_subject_name(&mut self, subject_name: &X509NameRef) -> Result<(), ErrorStack> {
        unsafe {
            cvt(ffi::X509_REQ_set_subject_name(
                self.0.as_ptr(),
                subject_name.as_ptr(),
            ))
            .map(|_| ())
        }
    }

    /// Set the public key.
    ///
    /// This corresponds to [`X509_REQ_set_pubkey`].
    ///
    /// [`X509_REQ_set_pubkey`]: https://www.openssl.org/docs/man1.1.0/crypto/X509_REQ_set_pubkey.html
    pub fn set_pubkey<T>(&mut self, key: &PKeyRef<T>) -> Result<(), ErrorStack>
    where
        T: HasPublic,
    {
        unsafe { cvt(ffi::X509_REQ_set_pubkey(self.0.as_ptr(), key.as_ptr())).map(|_| ()) }
    }

    /// Return an `X509v3Context`. This context object can be used to construct
    /// certain `X509` extensions.
    pub fn x509v3_context<'a>(&'a self, conf: Option<&'a ConfRef>) -> X509v3Context<'a> {
        unsafe {
            let mut ctx = mem::zeroed();

            ffi::X509V3_set_ctx(
                &mut ctx,
                ptr::null_mut(),
                ptr::null_mut(),
                self.0.as_ptr(),
                ptr::null_mut(),
                0,
            );

            // nodb case taken care of since we zeroed ctx above
            if let Some(conf) = conf {
                ffi::X509V3_set_nconf(&mut ctx, conf.as_ptr());
            }

            X509v3Context(ctx, PhantomData)
        }
    }

    /// Permits any number of extension fields to be added to the certificate.
    pub fn add_extensions(
        &mut self,
        extensions: &StackRef<X509Extension>,
    ) -> Result<(), ErrorStack> {
        unsafe {
            cvt(ffi::X509_REQ_add_extensions(
                self.0.as_ptr(),
                extensions.as_ptr(),
            ))
            .map(|_| ())
        }
    }

    /// Sign the request using a private key.
    ///
    /// This corresponds to [`X509_REQ_sign`].
    ///
    /// [`X509_REQ_sign`]: https://www.openssl.org/docs/man1.1.0/crypto/X509_REQ_sign.html
    pub fn sign<T>(&mut self, key: &PKeyRef<T>, hash: MessageDigest) -> Result<(), ErrorStack>
    where
        T: HasPrivate,
    {
        unsafe {
            cvt(ffi::X509_REQ_sign(
                self.0.as_ptr(),
                key.as_ptr(),
                hash.as_ptr(),
            ))
            .map(|_| ())
        }
    }

    /// Returns the `X509Req`.
    pub fn build(self) -> X509Req {
        self.0
    }
}

foreign_type_and_impl_send_sync! {
    type CType = ffi::X509_REQ;
    fn drop = ffi::X509_REQ_free;

    /// An `X509` certificate request.
    pub struct X509Req;
}

impl X509Req {
    /// A builder for `X509Req`.
    pub fn builder() -> Result<X509ReqBuilder, ErrorStack> {
        X509ReqBuilder::new()
    }

    from_pem! {
        /// Deserializes a PEM-encoded PKCS#10 certificate request structure.
        ///
        /// The input should have a header of `-----BEGIN CERTIFICATE REQUEST-----`.
        ///
        /// This corresponds to [`PEM_read_bio_X509_REQ`].
        ///
        /// [`PEM_read_bio_X509_REQ`]: https://www.openssl.org/docs/man1.0.2/crypto/PEM_read_bio_X509_REQ.html
        from_pem,
        X509Req,
        ffi::PEM_read_bio_X509_REQ
    }

    from_der! {
        /// Deserializes a DER-encoded PKCS#10 certificate request structure.
        ///
        /// This corresponds to [`d2i_X509_REQ`].
        ///
        /// [`d2i_X509_REQ`]: https://www.openssl.org/docs/man1.1.0/crypto/d2i_X509_REQ.html
        from_der,
        X509Req,
        ffi::d2i_X509_REQ,
        ::libc::c_long
    }
}

impl X509ReqRef {
    to_pem! {
        /// Serializes the certificate request to a PEM-encoded PKCS#10 structure.
        ///
        /// The output will have a header of `-----BEGIN CERTIFICATE REQUEST-----`.
        ///
        /// This corresponds to [`PEM_write_bio_X509_REQ`].
        ///
        /// [`PEM_write_bio_X509_REQ`]: https://www.openssl.org/docs/man1.0.2/crypto/PEM_write_bio_X509_REQ.html
        to_pem,
        ffi::PEM_write_bio_X509_REQ
    }

    to_der! {
        /// Serializes the certificate request to a DER-encoded PKCS#10 structure.
        ///
        /// This corresponds to [`i2d_X509_REQ`].
        ///
        /// [`i2d_X509_REQ`]: https://www.openssl.org/docs/man1.0.2/crypto/i2d_X509_REQ.html
        to_der,
        ffi::i2d_X509_REQ
    }

    /// Returns the numerical value of the version field of the certificate request.
    ///
    /// This corresponds to [`X509_REQ_get_version`]
    ///
    /// [`X509_REQ_get_version`]: https://www.openssl.org/docs/man1.1.0/crypto/X509_REQ_get_version.html
    pub fn version(&self) -> i32 {
        unsafe { X509_REQ_get_version(self.as_ptr()) as i32 }
    }

    /// Returns the subject name of the certificate request.
    ///
    /// This corresponds to [`X509_REQ_get_subject_name`]
    ///
    /// [`X509_REQ_get_subject_name`]: https://www.openssl.org/docs/man1.1.0/crypto/X509_REQ_get_subject_name.html
    pub fn subject_name(&self) -> &X509NameRef {
        unsafe {
            let name = X509_REQ_get_subject_name(self.as_ptr());
            assert!(!name.is_null());
            X509NameRef::from_ptr(name)
        }
    }

    /// Returns the public key of the certificate request.
    ///
    /// This corresponds to [`X509_REQ_get_pubkey"]
    ///
    /// [`X509_REQ_get_pubkey`]: https://www.openssl.org/docs/man1.1.0/crypto/X509_REQ_get_pubkey.html
    pub fn public_key(&self) -> Result<PKey<Public>, ErrorStack> {
        unsafe {
            let key = cvt_p(ffi::X509_REQ_get_pubkey(self.as_ptr()))?;
            Ok(PKey::from_ptr(key))
        }
    }

    /// Check if the certificate request is signed using the given public key.
    ///
    /// Returns `true` if verification succeeds.
    ///
    /// This corresponds to [`X509_REQ_verify"].
    ///
    /// [`X509_REQ_verify`]: https://www.openssl.org/docs/man1.1.0/crypto/X509_REQ_verify.html
    pub fn verify<T>(&self, key: &PKeyRef<T>) -> Result<bool, ErrorStack>
    where
        T: HasPublic,
    {
        unsafe { cvt_n(ffi::X509_REQ_verify(self.as_ptr(), key.as_ptr())).map(|n| n != 0) }
    }

    /// Returns the extensions of the certificate request.
    ///
    /// This corresponds to [`X509_REQ_get_extensions"]
    pub fn extensions(&self) -> Result<Stack<X509Extension>, ErrorStack> {
        unsafe {
            let extensions = cvt_p(ffi::X509_REQ_get_extensions(self.as_ptr()))?;
            Ok(Stack::from_ptr(extensions))
        }
    }
}

/// The result of peer certificate verification.
pub type X509VerifyResult = Result<(), X509VerifyError>;

#[derive(Copy, Clone, PartialEq, Eq)]
pub struct X509VerifyError(c_int);

impl fmt::Debug for X509VerifyError {
    fn fmt(&self, fmt: &mut fmt::Formatter) -> fmt::Result {
        fmt.debug_struct("X509VerifyError")
            .field("code", &self.0)
            .field("error", &self.error_string())
            .finish()
    }
}

impl fmt::Display for X509VerifyError {
    fn fmt(&self, fmt: &mut fmt::Formatter) -> fmt::Result {
        fmt.write_str(self.error_string())
    }
}

impl Error for X509VerifyError {}

impl X509VerifyError {
    /// Creates an [`X509VerifyResult`] from a raw error number.
    ///
    /// # Safety
    ///
    /// Some methods on [`X509VerifyError`] are not thread safe if the error
    /// number is invalid.
    pub unsafe fn from_raw(err: c_int) -> X509VerifyResult {
        if err == ffi::X509_V_OK {
            Ok(())
        } else {
            Err(X509VerifyError(err))
        }
    }

    /// Return the integer representation of an [`X509VerifyError`].
    #[allow(clippy::trivially_copy_pass_by_ref)]
    pub fn as_raw(&self) -> c_int {
        self.0
    }

    /// Return a human readable error string from the verification error.
    ///
    /// This corresponds to [`X509_verify_cert_error_string`].
    ///
    /// [`X509_verify_cert_error_string`]: https://www.openssl.org/docs/man1.1.0/crypto/X509_verify_cert_error_string.html
    #[allow(clippy::trivially_copy_pass_by_ref)]
    pub fn error_string(&self) -> &'static str {
        ffi::init();

        unsafe {
            let s = ffi::X509_verify_cert_error_string(self.0 as c_long);
            str::from_utf8(CStr::from_ptr(s).to_bytes()).unwrap()
        }
    }
}

#[allow(missing_docs)] // no need to document the constants
impl X509VerifyError {
    pub const UNSPECIFIED: Self = Self(ffi::X509_V_ERR_UNSPECIFIED);
    pub const UNABLE_TO_GET_ISSUER_CERT: Self = Self(ffi::X509_V_ERR_UNABLE_TO_GET_ISSUER_CERT);
    pub const UNABLE_TO_GET_CRL: Self = Self(ffi::X509_V_ERR_UNABLE_TO_GET_CRL);
    pub const UNABLE_TO_DECRYPT_CERT_SIGNATURE: Self =
        Self(ffi::X509_V_ERR_UNABLE_TO_DECRYPT_CERT_SIGNATURE);
    pub const UNABLE_TO_DECRYPT_CRL_SIGNATURE: Self =
        Self(ffi::X509_V_ERR_UNABLE_TO_DECRYPT_CRL_SIGNATURE);
    pub const UNABLE_TO_DECODE_ISSUER_PUBLIC_KEY: Self =
        Self(ffi::X509_V_ERR_UNABLE_TO_DECODE_ISSUER_PUBLIC_KEY);
    pub const CERT_SIGNATURE_FAILURE: Self = Self(ffi::X509_V_ERR_CERT_SIGNATURE_FAILURE);
    pub const CRL_SIGNATURE_FAILURE: Self = Self(ffi::X509_V_ERR_CRL_SIGNATURE_FAILURE);
    pub const CERT_NOT_YET_VALID: Self = Self(ffi::X509_V_ERR_CERT_NOT_YET_VALID);
    pub const CERT_HAS_EXPIRED: Self = Self(ffi::X509_V_ERR_CERT_HAS_EXPIRED);
    pub const CRL_NOT_YET_VALID: Self = Self(ffi::X509_V_ERR_CRL_NOT_YET_VALID);
    pub const CRL_HAS_EXPIRED: Self = Self(ffi::X509_V_ERR_CRL_HAS_EXPIRED);
    pub const ERROR_IN_CERT_NOT_BEFORE_FIELD: Self =
        Self(ffi::X509_V_ERR_ERROR_IN_CERT_NOT_BEFORE_FIELD);
    pub const ERROR_IN_CERT_NOT_AFTER_FIELD: Self =
        Self(ffi::X509_V_ERR_ERROR_IN_CERT_NOT_AFTER_FIELD);
    pub const ERROR_IN_CRL_LAST_UPDATE_FIELD: Self =
        Self(ffi::X509_V_ERR_ERROR_IN_CRL_LAST_UPDATE_FIELD);
    pub const ERROR_IN_CRL_NEXT_UPDATE_FIELD: Self =
        Self(ffi::X509_V_ERR_ERROR_IN_CRL_NEXT_UPDATE_FIELD);
    pub const OUT_OF_MEM: Self = Self(ffi::X509_V_ERR_OUT_OF_MEM);
    pub const DEPTH_ZERO_SELF_SIGNED_CERT: Self = Self(ffi::X509_V_ERR_DEPTH_ZERO_SELF_SIGNED_CERT);
    pub const SELF_SIGNED_CERT_IN_CHAIN: Self = Self(ffi::X509_V_ERR_SELF_SIGNED_CERT_IN_CHAIN);
    pub const UNABLE_TO_GET_ISSUER_CERT_LOCALLY: Self =
        Self(ffi::X509_V_ERR_UNABLE_TO_GET_ISSUER_CERT_LOCALLY);
    pub const UNABLE_TO_VERIFY_LEAF_SIGNATURE: Self =
        Self(ffi::X509_V_ERR_UNABLE_TO_VERIFY_LEAF_SIGNATURE);
    pub const CERT_CHAIN_TOO_LONG: Self = Self(ffi::X509_V_ERR_CERT_CHAIN_TOO_LONG);
    pub const CERT_REVOKED: Self = Self(ffi::X509_V_ERR_CERT_REVOKED);
    pub const INVALID_CA: Self = Self(ffi::X509_V_ERR_INVALID_CA);
    pub const PATH_LENGTH_EXCEEDED: Self = Self(ffi::X509_V_ERR_PATH_LENGTH_EXCEEDED);
    pub const INVALID_PURPOSE: Self = Self(ffi::X509_V_ERR_INVALID_PURPOSE);
    pub const CERT_UNTRUSTED: Self = Self(ffi::X509_V_ERR_CERT_UNTRUSTED);
    pub const CERT_REJECTED: Self = Self(ffi::X509_V_ERR_CERT_REJECTED);
    pub const SUBJECT_ISSUER_MISMATCH: Self = Self(ffi::X509_V_ERR_SUBJECT_ISSUER_MISMATCH);
    pub const AKID_SKID_MISMATCH: Self = Self(ffi::X509_V_ERR_AKID_SKID_MISMATCH);
    pub const AKID_ISSUER_SERIAL_MISMATCH: Self = Self(ffi::X509_V_ERR_AKID_ISSUER_SERIAL_MISMATCH);
    pub const KEYUSAGE_NO_CERTSIGN: Self = Self(ffi::X509_V_ERR_KEYUSAGE_NO_CERTSIGN);
    pub const UNABLE_TO_GET_CRL_ISSUER: Self = Self(ffi::X509_V_ERR_UNABLE_TO_GET_CRL_ISSUER);
    pub const UNHANDLED_CRITICAL_EXTENSION: Self =
        Self(ffi::X509_V_ERR_UNHANDLED_CRITICAL_EXTENSION);
    pub const KEYUSAGE_NO_CRL_SIGN: Self = Self(ffi::X509_V_ERR_KEYUSAGE_NO_CRL_SIGN);
    pub const UNHANDLED_CRITICAL_CRL_EXTENSION: Self =
        Self(ffi::X509_V_ERR_UNHANDLED_CRITICAL_CRL_EXTENSION);
    pub const INVALID_NON_CA: Self = Self(ffi::X509_V_ERR_INVALID_NON_CA);
    pub const PROXY_PATH_LENGTH_EXCEEDED: Self = Self(ffi::X509_V_ERR_PROXY_PATH_LENGTH_EXCEEDED);
    pub const KEYUSAGE_NO_DIGITAL_SIGNATURE: Self =
        Self(ffi::X509_V_ERR_KEYUSAGE_NO_DIGITAL_SIGNATURE);
    pub const PROXY_CERTIFICATES_NOT_ALLOWED: Self =
        Self(ffi::X509_V_ERR_PROXY_CERTIFICATES_NOT_ALLOWED);
    pub const INVALID_EXTENSION: Self = Self(ffi::X509_V_ERR_INVALID_EXTENSION);
    pub const INVALID_POLICY_EXTENSION: Self = Self(ffi::X509_V_ERR_INVALID_POLICY_EXTENSION);
    pub const NO_EXPLICIT_POLICY: Self = Self(ffi::X509_V_ERR_NO_EXPLICIT_POLICY);
    pub const DIFFERENT_CRL_SCOPE: Self = Self(ffi::X509_V_ERR_DIFFERENT_CRL_SCOPE);
    pub const UNSUPPORTED_EXTENSION_FEATURE: Self =
        Self(ffi::X509_V_ERR_UNSUPPORTED_EXTENSION_FEATURE);
    pub const UNNESTED_RESOURCE: Self = Self(ffi::X509_V_ERR_UNNESTED_RESOURCE);
    pub const PERMITTED_VIOLATION: Self = Self(ffi::X509_V_ERR_PERMITTED_VIOLATION);
    pub const EXCLUDED_VIOLATION: Self = Self(ffi::X509_V_ERR_EXCLUDED_VIOLATION);
    pub const SUBTREE_MINMAX: Self = Self(ffi::X509_V_ERR_SUBTREE_MINMAX);
    pub const APPLICATION_VERIFICATION: Self = Self(ffi::X509_V_ERR_APPLICATION_VERIFICATION);
    pub const UNSUPPORTED_CONSTRAINT_TYPE: Self = Self(ffi::X509_V_ERR_UNSUPPORTED_CONSTRAINT_TYPE);
    pub const UNSUPPORTED_CONSTRAINT_SYNTAX: Self =
        Self(ffi::X509_V_ERR_UNSUPPORTED_CONSTRAINT_SYNTAX);
    pub const UNSUPPORTED_NAME_SYNTAX: Self = Self(ffi::X509_V_ERR_UNSUPPORTED_NAME_SYNTAX);
    pub const CRL_PATH_VALIDATION_ERROR: Self = Self(ffi::X509_V_ERR_CRL_PATH_VALIDATION_ERROR);
    pub const HOSTNAME_MISMATCH: Self = Self(ffi::X509_V_ERR_HOSTNAME_MISMATCH);
    pub const EMAIL_MISMATCH: Self = Self(ffi::X509_V_ERR_EMAIL_MISMATCH);
    pub const IP_ADDRESS_MISMATCH: Self = Self(ffi::X509_V_ERR_IP_ADDRESS_MISMATCH);
    pub const INVALID_CALL: Self = Self(ffi::X509_V_ERR_INVALID_CALL);
    pub const STORE_LOOKUP: Self = Self(ffi::X509_V_ERR_STORE_LOOKUP);
    pub const NAME_CONSTRAINTS_WITHOUT_SANS: Self =
        Self(ffi::X509_V_ERR_NAME_CONSTRAINTS_WITHOUT_SANS);
}

foreign_type_and_impl_send_sync! {
    type CType = ffi::GENERAL_NAME;
    fn drop = ffi::GENERAL_NAME_free;

    /// An `X509` certificate alternative names.
    pub struct GeneralName;
}

impl GeneralName {
    unsafe fn new(
        type_: c_int,
        asn1_type: Asn1Type,
        value: &[u8],
    ) -> Result<GeneralName, ErrorStack> {
        ffi::init();
        let gn = GeneralName::from_ptr(cvt_p(ffi::GENERAL_NAME_new())?);
        (*gn.as_ptr()).type_ = type_;
        let s = cvt_p(ffi::ASN1_STRING_type_new(asn1_type.as_raw()))?;
        ffi::ASN1_STRING_set(s, value.as_ptr().cast(), value.len().try_into().unwrap());

        (*gn.as_ptr()).d.ptr = s.cast();

        Ok(gn)
    }

    pub(crate) fn new_email(email: &[u8]) -> Result<GeneralName, ErrorStack> {
        unsafe { GeneralName::new(ffi::GEN_EMAIL, Asn1Type::IA5STRING, email) }
    }

    pub(crate) fn new_dns(dns: &[u8]) -> Result<GeneralName, ErrorStack> {
        unsafe { GeneralName::new(ffi::GEN_DNS, Asn1Type::IA5STRING, dns) }
    }

    pub(crate) fn new_uri(uri: &[u8]) -> Result<GeneralName, ErrorStack> {
        unsafe { GeneralName::new(ffi::GEN_URI, Asn1Type::IA5STRING, uri) }
    }

    pub(crate) fn new_ip(ip: IpAddr) -> Result<GeneralName, ErrorStack> {
        match ip {
            IpAddr::V4(addr) => unsafe {
                GeneralName::new(ffi::GEN_IPADD, Asn1Type::OCTET_STRING, &addr.octets())
            },
            IpAddr::V6(addr) => unsafe {
                GeneralName::new(ffi::GEN_IPADD, Asn1Type::OCTET_STRING, &addr.octets())
            },
        }
    }

    pub(crate) fn new_rid(oid: Asn1Object) -> Result<GeneralName, ErrorStack> {
        unsafe {
            ffi::init();
            let gn = cvt_p(ffi::GENERAL_NAME_new())?;
            (*gn).type_ = ffi::GEN_RID;
            (*gn).d.registeredID = oid.as_ptr();

            mem::forget(oid);

            Ok(GeneralName::from_ptr(gn))
        }
    }
}

impl GeneralNameRef {
    fn ia5_string(&self, ffi_type: c_int) -> Option<&str> {
        unsafe {
            if (*self.as_ptr()).type_ != ffi_type {
                return None;
            }

            let ptr = ASN1_STRING_get0_data((*self.as_ptr()).d.ia5 as *mut _);
            let len = ffi::ASN1_STRING_length((*self.as_ptr()).d.ia5 as *mut _);

            let slice = slice::from_raw_parts(ptr, len as usize);
            // IA5Strings are stated to be ASCII (specifically IA5). Hopefully
            // OpenSSL checks that when loading a certificate but if not we'll
            // use this instead of from_utf8_unchecked just in case.
            str::from_utf8(slice).ok()
        }
    }

    /// Returns the contents of this `GeneralName` if it is an `rfc822Name`.
    pub fn email(&self) -> Option<&str> {
        self.ia5_string(ffi::GEN_EMAIL)
    }

    /// Returns the contents of this `GeneralName` if it is a `dNSName`.
    pub fn dnsname(&self) -> Option<&str> {
        self.ia5_string(ffi::GEN_DNS)
    }

    /// Returns the contents of this `GeneralName` if it is an `uniformResourceIdentifier`.
    pub fn uri(&self) -> Option<&str> {
        self.ia5_string(ffi::GEN_URI)
    }

    /// Returns the contents of this `GeneralName` if it is an `iPAddress`.
    pub fn ipaddress(&self) -> Option<&[u8]> {
        unsafe {
            if (*self.as_ptr()).type_ != ffi::GEN_IPADD {
                return None;
            }

            let ptr = ASN1_STRING_get0_data((*self.as_ptr()).d.ip as *mut _);
            let len = ffi::ASN1_STRING_length((*self.as_ptr()).d.ip as *mut _);

            Some(slice::from_raw_parts(ptr, len as usize))
        }
    }
}

impl fmt::Debug for GeneralNameRef {
    fn fmt(&self, formatter: &mut fmt::Formatter) -> fmt::Result {
        if let Some(email) = self.email() {
            formatter.write_str(email)
        } else if let Some(dnsname) = self.dnsname() {
            formatter.write_str(dnsname)
        } else if let Some(uri) = self.uri() {
            formatter.write_str(uri)
        } else if let Some(ipaddress) = self.ipaddress() {
            let result = String::from_utf8_lossy(ipaddress);
            formatter.write_str(&result)
        } else {
            formatter.write_str("(empty)")
        }
    }
}

impl Stackable for GeneralName {
    type StackType = ffi::stack_st_GENERAL_NAME;
}

foreign_type_and_impl_send_sync! {
    type CType = ffi::X509_ALGOR;
    fn drop = ffi::X509_ALGOR_free;

    /// An `X509` certificate signature algorithm.
    pub struct X509Algorithm;
}

impl X509AlgorithmRef {
    /// Returns the ASN.1 OID of this algorithm.
    pub fn object(&self) -> &Asn1ObjectRef {
        unsafe {
            let mut oid = ptr::null();
            X509_ALGOR_get0(&mut oid, ptr::null_mut(), ptr::null_mut(), self.as_ptr());
            assert!(!oid.is_null());
            Asn1ObjectRef::from_ptr(oid as *mut _)
        }
    }
}

foreign_type_and_impl_send_sync! {
    type CType = ffi::X509_OBJECT;
    fn drop = X509_OBJECT_free;

    /// An `X509` or an X509 certificate revocation list.
    pub struct X509Object;
}

impl X509ObjectRef {
    pub fn x509(&self) -> Option<&X509Ref> {
        unsafe {
            let ptr = X509_OBJECT_get0_X509(self.as_ptr());
            if ptr.is_null() {
                None
            } else {
                Some(X509Ref::from_ptr(ptr))
            }
        }
    }
}

impl Stackable for X509Object {
    type StackType = ffi::stack_st_X509_OBJECT;
}

use crate::ffi::{X509_get0_signature, X509_getm_notAfter, X509_getm_notBefore, X509_up_ref};

use crate::ffi::{
    ASN1_STRING_get0_data, X509_ALGOR_get0, X509_REQ_get_subject_name, X509_REQ_get_version,
    X509_STORE_CTX_get0_chain, X509_set1_notAfter, X509_set1_notBefore,
};

use crate::ffi::X509_OBJECT_get0_X509;

#[allow(bad_style)]
unsafe fn X509_OBJECT_free(x: *mut ffi::X509_OBJECT) {
    ffi::X509_OBJECT_free_contents(x);
    ffi::OPENSSL_free(x as *mut libc::c_void);
}<|MERGE_RESOLUTION|>--- conflicted
+++ resolved
@@ -165,7 +165,6 @@
         unsafe { cvt_n(ffi::X509_verify_cert(self.as_ptr())).map(|n| n != 0) }
     }
 
-<<<<<<< HEAD
     /// Verifies the stored certificate with additional untrusted CRLs
     ///
     /// Returns `true` if verification succeeds. The `error` method will return the specific
@@ -192,10 +191,7 @@
         }
     }
 
-    /// Set the error code of the context.
-=======
     /// Set the verify result of the context.
->>>>>>> cdb76dcb
     ///
     /// This corresponds to [`X509_STORE_CTX_set_error`].
     ///
