--- conflicted
+++ resolved
@@ -622,7 +622,6 @@
         }
     }
 
-<<<<<<< HEAD
     /// Returns the extensions of the certificate.
     ///
     /// This corresponds to [`X509_get0_extensions`].
@@ -635,7 +634,9 @@
                 return None;
             }
             Some(StackRef::from_ptr(stack as *mut _))
-=======
+        }
+    }
+
     pub fn check_host(&self, host: &str) -> Result<bool, ErrorStack> {
         unsafe {
             cvt_n(ffi::X509_check_host(
@@ -646,7 +647,6 @@
                 std::ptr::null_mut(),
             ))
             .map(|n| n == 1)
->>>>>>> 6c4a02f1
         }
     }
 
