[package]
name = "boring"
<<<<<<< HEAD
version = "1.1.6"
authors = ["Steven Fackler <sfackler@gmail.com>", "Ivan Nikulin <ifaaan@gmail.com>"]
=======
version = "1.0.3"
authors = [
    "Steven Fackler <sfackler@gmail.com>",
    "Ivan Nikulin <ifaaan@gmail.com>"
]
>>>>>>> 382aaa1a
license = "Apache-2.0"
description = "BoringSSL bindings"
repository = "https://github.com/cloudflare/boring"
documentation = "https://docs.rs/boring"
readme = "README.md"
keywords = ["crypto", "tls", "ssl", "dtls"]
categories = ["cryptography", "api-bindings"]
edition = "2018"

[dependencies]
brotli = "3.3.0"
bitflags = "1.0"
foreign-types = "0.5"
lazy_static = "1"
libc = "0.2"
boring-sys = { version = "1.1.0", path = "../boring-sys" }

[dev-dependencies]
hex = "0.4"
rusty-hook = "^0.11"<|MERGE_RESOLUTION|>--- conflicted
+++ resolved
@@ -1,15 +1,10 @@
 [package]
 name = "boring"
-<<<<<<< HEAD
 version = "1.1.6"
-authors = ["Steven Fackler <sfackler@gmail.com>", "Ivan Nikulin <ifaaan@gmail.com>"]
-=======
-version = "1.0.3"
 authors = [
     "Steven Fackler <sfackler@gmail.com>",
     "Ivan Nikulin <ifaaan@gmail.com>"
 ]
->>>>>>> 382aaa1a
 license = "Apache-2.0"
 description = "BoringSSL bindings"
 repository = "https://github.com/cloudflare/boring"
