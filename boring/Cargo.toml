[package]
name = "boring"
<<<<<<< HEAD
version = { workspace = true }
authors = ["Steven Fackler <sfackler@gmail.com>", "Ivan Nikulin <ifaaan@gmail.com>"]
=======
version = "1.1.6"
authors = [
    "Steven Fackler <sfackler@gmail.com>",
    "Ivan Nikulin <ifaaan@gmail.com>"
]
>>>>>>> 6f6593ac
license = "Apache-2.0"
description = "BoringSSL bindings"
repository = { workspace = true }
documentation = "https://docs.rs/boring"
readme = "README.md"
keywords = ["crypto", "tls", "ssl", "dtls"]
categories = ["cryptography", "api-bindings"]
edition = { workspace = true }

[package.metadata.docs.rs]
features = ["rpk", "pq-experimental"]
rustdoc-args = ["--cfg", "docsrs"]

[features]
# Use a FIPS-validated version of boringssl.
fips = ["boring-sys/fips"]

# Link with precompiled FIPS-validated `bcm.o` module.
fips-link-precompiled = ["fips", "boring-sys/fips-link-precompiled"]

# Enables Raw public key API (https://datatracker.ietf.org/doc/html/rfc7250)
rpk = ["boring-sys/rpk"]

# Enables experimental post-quantum crypto (https://blog.cloudflare.com/post-quantum-for-all/)
pq-experimental = ["boring-sys/pq-experimental"]

[dependencies]
<<<<<<< HEAD
bitflags = { workspace = true }
foreign-types = { workspace = true }
once_cell = { workspace = true }
libc = { workspace = true }
boring-sys = { workspace = true }
=======
brotli = "3.3.0"
bitflags = "1.0"
foreign-types = "0.5"
lazy_static = "1"
libc = "0.2"
boring-sys = { version = "1.1.0", path = "../boring-sys" }
>>>>>>> 6f6593ac

[dev-dependencies]
hex = { workspace = true }
rusty-hook = { workspace = true }<|MERGE_RESOLUTION|>--- conflicted
+++ resolved
@@ -1,15 +1,7 @@
 [package]
 name = "boring"
-<<<<<<< HEAD
 version = { workspace = true }
 authors = ["Steven Fackler <sfackler@gmail.com>", "Ivan Nikulin <ifaaan@gmail.com>"]
-=======
-version = "1.1.6"
-authors = [
-    "Steven Fackler <sfackler@gmail.com>",
-    "Ivan Nikulin <ifaaan@gmail.com>"
-]
->>>>>>> 6f6593ac
 license = "Apache-2.0"
 description = "BoringSSL bindings"
 repository = { workspace = true }
@@ -37,20 +29,12 @@
 pq-experimental = ["boring-sys/pq-experimental"]
 
 [dependencies]
-<<<<<<< HEAD
 bitflags = { workspace = true }
 foreign-types = { workspace = true }
 once_cell = { workspace = true }
 libc = { workspace = true }
 boring-sys = { workspace = true }
-=======
-brotli = "3.3.0"
-bitflags = "1.0"
-foreign-types = "0.5"
-lazy_static = "1"
-libc = "0.2"
-boring-sys = { version = "1.1.0", path = "../boring-sys" }
->>>>>>> 6f6593ac
+brotli = { workspace = true }
 
 [dev-dependencies]
 hex = { workspace = true }
